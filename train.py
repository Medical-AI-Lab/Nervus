--- conflicted
+++ resolved
@@ -266,10 +266,10 @@
     save_dir = os.path.join(nervusenv.sets_dir, date_name)
     os.makedirs(save_dir, exist_ok=True)
 
-    # Hyperparameters
+    # Parameters
     df_opt = pd.DataFrame(list(args.items()), columns=['option', 'value'])
-    hyperparameters_path = os.path.join(save_dir, nervusenv.csv_hyperparameters)
-    df_opt.to_csv(hyperparameters_path, index=False)
+    parameters_path = os.path.join(save_dir, nervusenv.csv_parameters)
+    df_opt.to_csv(parameters_path, index=False)
 
     # Weight
     weight_path = os.path.join(save_dir, nervusenv.weight)
@@ -281,14 +281,6 @@
     df_learning_curve = pd.DataFrame(loss_acc_dict)
     df_learning_curve.to_csv(learning_curve_path, index=False)
 
-<<<<<<< HEAD
-=======
-# Parameters
-df_opt = pd.DataFrame(list(args.items()), columns=['option', 'value'])
-parameters_path = os.path.join(save_dir, nervusenv.csv_parameters)
-df_opt.to_csv(parameters_path, index=False)
->>>>>>> f86f047a
-
 if __name__=="__main__":
     # Training
     print ('Training started...')
