--- conflicted
+++ resolved
@@ -66,8 +66,4 @@
     # Directory name for save
     date_name = datetime.datetime.now().strftime('%Y-%m-%d-%H-%M-%S')
     opt = lib.check_train_options()
-<<<<<<< HEAD
-    train(opt, date_name, log)
-=======
-    main(opt, date_name, log)
->>>>>>> e601415e
+    main(opt, date_name, log)