#!/usr/bin/env python
# -*- coding: utf-8 -*-r

from collections import OrderedDict
import torch
import torch.nn as nn
from torchvision.ops import MLP
import torchvision.models as models
<<<<<<< HEAD
import logger
from typing import Dict, Optional
from torch import Tensor
=======
from .logger import get_logger
>>>>>>> 4815c3e7


log = get_logger('models.net')


class BaseNet:
    """
    Class to construct network
    """
    cnn = {
            'ResNet18': models.resnet18,
            'ResNet': models.resnet50,
            'DenseNet': models.densenet161,
            'EfficientNetB0': models.efficientnet_b0,
            'EfficientNetB2': models.efficientnet_b2,
            'EfficientNetB4': models.efficientnet_b4,
            'EfficientNetB6': models.efficientnet_b6,
            'EfficientNetV2s': models.efficientnet_v2_s,
            'EfficientNetV2m': models.efficientnet_v2_m,
            'EfficientNetV2l': models.efficientnet_v2_l,
            'ConvNeXtTiny': models.convnext_tiny,
            'ConvNeXtSmall': models.convnext_small,
            'ConvNeXtBase': models.convnext_base,
            'ConvNeXtLarge': models.convnext_large
            }

    vit = {
            'ViTb16': models.vit_b_16,
            'ViTb32': models.vit_b_32,
            'ViTl16': models.vit_l_16,
            'ViTl32': models.vit_l_32,
            'ViTH14': models.vit_h_14
            }

    vit_weight = {
                'ViTb16': models.ViT_B_16_Weights.DEFAULT, # DEFAULT = IMAGENET1K_V1
                'ViTb32': models.ViT_B_32_Weights.DEFAULT, # DEFAULT = IMAGENET1K_V1
                'ViTl16': models.ViT_L_16_Weights.DEFAULT, # DEFAULT = IMAGENET1K_V1
                'ViTl32': models.ViT_L_32_Weights.DEFAULT, # DEFAULT = IMAGENET1K_V1
                'ViTH14': models.ViT_H_14_Weights.DEFAULT  # DEFAULT = IMAGENET1K_SWAG_E2E_V1
                }

    net = {**cnn, **vit}

    _classifier = {
            'ResNet': 'fc',
            'DenseNet': 'classifier',
            'EfficientNet': 'classifier',
            'ConvNext': 'classifier',
            'ViT': 'heads'
            }

    classifier = {
                'ResNet18': _classifier['ResNet'],
                'ResNet': _classifier['ResNet'],
                'DenseNet': _classifier['DenseNet'],
                'EfficientNetB0': _classifier['EfficientNet'],
                'EfficientNetB2': _classifier['EfficientNet'],
                'EfficientNetB4': _classifier['EfficientNet'],
                'EfficientNetB6': _classifier['EfficientNet'],
                'EfficientNetV2s': _classifier['EfficientNet'],
                'EfficientNetV2m': _classifier['EfficientNet'],
                'EfficientNetV2l': _classifier['EfficientNet'],
                'ConvNeXtTiny': _classifier['ConvNext'],
                'ConvNeXtSmall': _classifier['ConvNext'],
                'ConvNeXtBase':  _classifier['ConvNext'],
                'ConvNeXtLarge':  _classifier['ConvNext'],
                'ViTb16': _classifier['ViT'],
                'ViTb32': _classifier['ViT'],
                'ViTl16': _classifier['ViT'],
                'ViTl32': _classifier['ViT'],
                'ViTH14': _classifier['ViT']
                }

    # attribute of input layer
    _in_layrer = {
            'ResNet': ['conv1'],                     # ._module.conv1
            'DenseNet': ['features', 'conv0'],       # ._module.features.conv0
            'EfficientNet': ['features', '0', '0'],  # ._module.features[0][0]
            'ConvNeXt': ['features', '0', '0'],      # ._module.features[0][0]
            'ViT': ['conv_proj']                     # ._module.conv_proj
    }

    in_layer = {
                'ResNet18': _in_layrer['ResNet'],
                'ResNet': _in_layrer['ResNet'],
                'DenseNet': _in_layrer['DenseNet'],
                'EfficientNetB0': _in_layrer['EfficientNet'],
                'EfficientNetB2': _in_layrer['EfficientNet'],
                'EfficientNetB4': _in_layrer['EfficientNet'],
                'EfficientNetB6': _in_layrer['EfficientNet'],
                'EfficientNetV2s': _in_layrer['EfficientNet'],
                'EfficientNetV2m': _in_layrer['EfficientNet'],
                'EfficientNetV2l': _in_layrer['EfficientNet'],
                'ConvNeXtTiny': _in_layrer['ConvNeXt'],
                'ConvNeXtSmall': _in_layrer['ConvNeXt'],
                'ConvNeXtBase': _in_layrer['ConvNeXt'],
                'ConvNeXtLarge': _in_layrer['ConvNeXt'],
                'ViTb16': _in_layrer['ViT'],
                'ViTb32': _in_layrer['ViT'],
                'ViTl16': _in_layrer['ViT'],
                'ViTl32': _in_layrer['ViT'],
                'ViTH14': _in_layrer['ViT']
                }

    mlp_config = {
                'hidden_channels': [256, 256, 256],
                'dropout': 0.2
                }

    DUMMY = nn.Identity()

    """
    #  The below funstions are one to get and set nested attibute.

    def _getattr(cls, target, attr):
        value = target
        for attr in attrs:
            value = getattr(value, attr)
        return value

    def _setattr(cls, target, attr):
        pass
    """

    @classmethod
    def MLPNet(cls, mlp_num_inputs: int, inplace: bool = None) -> MLP:
        """
        Construct MLP

        Args:
            mlp_num_inputs (int): the nunmber of input of MLP
            inplace (bool, optional): arameter for the activation layer, which can optionally do the operation in-place. Defaults to None.

        Returns:
            MLP: MLP
        """
        assert isinstance(mlp_num_inputs, int), f"Invalid number of inputs for MLP: {mlp_num_inputs}."
        mlp = MLP(in_channels=mlp_num_inputs, hidden_channels=cls.mlp_config['hidden_channels'], inplace=inplace, dropout=cls.mlp_config['dropout'])
        return mlp

    @classmethod
    def align_in_channels_1ch(cls, net_name: str, net: models) -> models:
        """
        Modify network to handle gray scale image

        Args:
            net_name (str): network name
            net (models): network itself

        Returns:
            models: network avalibale for gray scale
        """
        if net_name.startswith('ResNet'):
            net.conv1.in_channels = 1
            net.conv1.weight = nn.Parameter(net.conv1.weight.sum(dim=1).unsqueeze(1))

        elif net_name.startswith('DenseNet'):
            net.features.conv0.in_channels = 1
            net.features.conv0.weight = nn.Parameter(net.features.conv0.weight.sum(dim=1).unsqueeze(1))

        elif net_name.startswith('Efficient'):
            net.features[0][0].in_channels = 1
            net.features[0][0].weight = nn.Parameter(net.features[0][0].weight.sum(dim=1).unsqueeze(1))

        elif net_name.startswith('ConvNeXt'):
            net.features[0][0].in_channels = 1
            net.features[0][0].weight = nn.Parameter(net.features[0][0].weight.sum(dim=1).unsqueeze(1))

        elif net_name.startswith('ViT'):
            net.conv_proj.in_channels = 1
            net.conv_proj.weight = nn.Parameter(net.conv_proj.weight.sum(dim=1).unsqueeze(1))

        else:
            log.error(f"No specified net: {net_name}.")
        return net

    @classmethod
    def set_net(cls, net_name: str, in_channel: int = None, vit_image_size: int = None) -> models:
        """
        Modify network depending on in_channel and vit_image_size

        Args:
            net_name (str): network name
            in_channel (int, optional): image channel(any of 1ch or 3ch). Defaults to None.
            vit_image_size (int, optional): image size which ViT handles if ViT is used. Defaults to None.

        Returns:
            models: modified network
        """
        assert net_name in cls.net, f"No specified net: {net_name}."
        assert (in_channel == 1) or (in_channel == 3), f"Invalid in_channels: {in_channel}."
        if net_name in cls.cnn:
            net = cls.cnn[net_name]()
        else:
            net = cls.set_vit(net_name, vit_image_size)

        if in_channel == 1:
            net = cls.align_in_channels_1ch(net_name, net)
        return net

    @classmethod
    def set_vit(cls, net_name: str, vit_image_size: int = None) -> models:
        """
        Modify ViT depending on vit_image_size

        Args:
            net_name (str): ViT name
            vit_image_size (int, optional): image size which ViT handles if ViT is used. Defaults to None.

        Returns:
            models: modified ViT
        """
        assert isinstance(vit_image_size, int), f"Invalid image size for ViT: {vit_image_size}."
        base_vit = cls.vit[net_name]
        pretrained_vit = base_vit(weights=cls.vit_weight[net_name])

        # Align weight depending on image size
        weight = pretrained_vit.state_dict()
        patch_size = int(net_name[-2:])  # 'ViTb16' -> 16
        aligned_weight = models.vision_transformer.interpolate_embeddings(
                                                    image_size=vit_image_size,
                                                    patch_size=patch_size,
                                                    model_state=weight
                                                    )
        aligned_vit = base_vit(image_size=vit_image_size)  # Specify new image size.
        aligned_vit.load_state_dict(aligned_weight)        # Load weight which can handle nee image size.
        return aligned_vit

    @classmethod
    def constuct_extractor(cls, net_name: str, mlp_num_inputs: int = None, in_channel: int = None, vit_image_size: int = None) -> nn.Module:
        """
        Construct extractor of network depending on net_name

        Args:
            net_name (str): network name
            mlp_num_inputs (int, optional): nunmber of input of MLP. Defaults to None.
            in_channel (int, optional): image channel(any of 1ch or 3ch). Defaults to None.
            vit_image_size (int, optional): image size which ViT handles if ViT is used. Defaults to None.

        Returns:
            nn.Module: extractor of network
        """
        if net_name == 'MLP':
            extractor = cls.MLPNet(mlp_num_inputs)
        else:
            extractor = cls.set_net(net_name, in_channel, vit_image_size)
            setattr(extractor, cls.classifier[net_name], cls.DUMMY)
        return extractor

    @classmethod
    def get_classifier(cls, net_name: str) -> nn.Module:
        """
        Get classifier of network depending on net_name

        Args:
            net_name (str): network name

        Returns:
            nn.Module: classifier of network
        """
        net = cls.net[net_name]()
        classifier = getattr(net, cls.classifier[net_name])
        return classifier

    @classmethod
    def construct_multi_classifier(cls, net_name: str, num_classes_in_internal_label: Dict[str, int]) -> nn.ModuleDict:
        """
        Construct classifier for multi-label

        Args:
            net_name (str): network name
            num_classes_in_internal_label (Dict[str, int]): number of classes for each label

        Returns:
            nn.ModuleDict: classifier for multi-label
        """
        classifiers = dict()
        if net_name == 'MLP':
            in_features = cls.mlp_config['hidden_channels'][-1]
            for internal_label_name, num_classes in num_classes_in_internal_label.items():
                classifiers[internal_label_name] = nn.Linear(in_features, num_classes)

        elif net_name.startswith('ResNet') or net_name.startswith('DenseNet'):
            base_classifier = cls.get_classifier(net_name)
            in_features = base_classifier.in_features
            for internal_label_name, num_classes in num_classes_in_internal_label.items():
                classifiers[internal_label_name] = nn.Linear(in_features, num_classes)

        elif net_name.startswith('EfficientNet'):
            base_classifier = cls.get_classifier(net_name)
            dropout = base_classifier[0].p
            in_features = base_classifier[1].in_features
            for internal_label_name, num_classes in num_classes_in_internal_label.items():
                classifiers[internal_label_name] = nn.Sequential(
                                                        nn.Dropout(p=dropout, inplace=False),  # if inplace==True, cannot backward.
                                                        nn.Linear(in_features, num_classes)
                                                    )

        elif net_name.startswith('ConvNeXt'):
            base_classifier = cls.get_classifier(net_name)
            layer_norm = base_classifier[0]
            flatten = base_classifier[1]
            in_features = base_classifier[2].in_features
            for internal_label_name, num_classes in num_classes_in_internal_label.items():
                # * Shape is changed before nn.Linear.
                classifiers[internal_label_name] = nn.Sequential(
                                                        layer_norm,
                                                        flatten,
                                                        nn.Linear(in_features, num_classes)
                                                    )
        elif net_name.startswith('ViT'):
            base_classifier = cls.get_classifier(net_name)
            in_features = base_classifier.head.in_features
            for internal_label_name, num_classes in num_classes_in_internal_label.items():
                classifiers[internal_label_name] = nn.Sequential(OrderedDict([
                                                        ('head', nn.Linear(in_features, num_classes))
                                                    ]))

        else:
            log.error(f"No specified net: {net_name}.")

        multi_classifier = nn.ModuleDict(classifiers)
        return multi_classifier

    @classmethod
    def get_classifier_in_features(cls, net_name: str) -> int:
        """
        Return in_feature of network indicating by net_name.
        This class is used in class MultiNetFusion() only.

        Args:
            net_name (str): net_name

        Returns:
            int : in_feature

        Required:
        classifier.in_feature
        classifier.[1].in_features
        classifier.[2].in_features
        classifier.head.in_features
        """
        if net_name == 'MLP':
            in_features = cls.mlp_config['hidden_channels'][-1]

        elif net_name.startswith('ResNet') or net_name.startswith('DenseNet'):
            base_classifier = cls.get_classifier(net_name)
            in_features = base_classifier.in_features

        elif net_name.startswith('EfficientNet'):
            base_classifier = cls.get_classifier(net_name)
            in_features = base_classifier[1].in_features

        elif net_name.startswith('ConvNeXt'):
            base_classifier = cls.get_classifier(net_name)
            in_features = base_classifier[2].in_features

        elif net_name.startswith('ViT'):
            base_classifier = cls.get_classifier(net_name)
            in_features = base_classifier.head.in_features

        else:
            log.error(f"No specified net: {net_name}.")
        return in_features

    @classmethod
    def construct_aux_module(cls, net_name: str) -> nn.Sequential:
        """
        Construct module to align the shape of feature from extractor depending on network.
        Actually, only when net_name == 'ConvNeXt'.
        Because ConvNeXt has the process of aligning the dimensions in its classifier.

        Needs to align shape of the feature extractor when ConvNeXt
        (classifier):
        Sequential(
            (0): LayerNorm2d((768,), eps=1e-06, elementwise_affine=True)
            (1): Flatten(start_dim=1, end_dim=-1)
            (2): Linear(in_features=768, out_features=1000, bias=True)
        )

        Args:
            net_name (str): net name

        Returns:
            nn.Module: layers such that they align the dimension of the output from the extractor like the original ConvNeXt.
        """
        aux_module = cls.DUMMY
        if net_name.startswith('ConvNeXt'):
            base_classifier = cls.get_classifier(net_name)
            layer_norm = base_classifier[0]
            flatten = base_classifier[1]
            aux_module = nn.Sequential(
                                layer_norm,
                                flatten
                                )
        return aux_module


class MultiMixin:
    """
    Class to define auxiliary function to handle multi-label.
    """
    def multi_forward(self, out_features: int) -> Dict[str, float]:
        """
        Forword out_features to classifier for each label.

        Args:
            out_features (int): _description_

        Returns:
            Dict[str, float]: _description_
        """
        output = dict()
        for internal_label_name, classifier in self.multi_classifier.items():
            output[internal_label_name] = classifier(out_features)
        return output


class MultiWidget(nn.Module, BaseNet, MultiMixin):
    """
    Class for a widget to inherit multiple classes simultaneously
    """
    pass


class MultiNet(MultiWidget):
    """
    Model of MLP, CNN or ViT.
    """
    def __init__(self, net_name: str, num_classes_in_internal_label: Dict[str, int], mlp_num_inputs: int = None, in_channel: int = None, vit_image_size: Optional[int] = None):
        """
        Args:
            net_name (str): MLP, CNN or ViT name
            num_classes_in_internal_label (Dict[str, int]): number of classes for each label
            mlp_num_inputs (int, optional): number of input of MLP. Defaults to None.
            in_channel (int, optional): number of image channel, ie gray scale(=1) or color image(=3). Defaults to None.
            vit_image_size (int, optional): imaghe size to be input to ViT. Defaults to None.
        """
        super().__init__()

        self.net_name = net_name
        self.num_classes_in_internal_label = num_classes_in_internal_label
        self.mlp_num_inputs = mlp_num_inputs
        self.in_channel = in_channel
        self.vit_image_size = vit_image_size

        self.extractor = self.constuct_extractor(self.net_name, mlp_num_inputs=self.mlp_num_inputs, in_channel=self.in_channel, vit_image_size=self.vit_image_size)
        self.multi_classifier = self.construct_multi_classifier(self.net_name, self.num_classes_in_internal_label)

    def forward(self, x: Tensor) -> Dict[str, Tensor]:
        """
        Forwarding

        Args:
            x (Tensor): tabular data or image

        Returns:
            Dict[str, Tensor]: output
        """
        out_features = self.extractor(x)
        output = self.multi_forward(out_features)
        return output


class MultiNetFusion(MultiWidget):
    """
        Fusion model of MLP and CNN or ViT.
    """
    def __init__(self, net_name: str, num_classes_in_internal_label: Dict[str, int], mlp_num_inputs: int = None, in_channel: int = None, vit_image_size: Optional[int] = None) -> Dict[str, Tensor]:
        """
        Args:
            net_name (str): CNN or ViT name. It is clear that MLP is used in fusion model.
            num_classes_in_internal_label (Dict[str, int]): number of classes for each label
            mlp_num_inputs (int, optional): number of input of MLP. Defaults to None.
            in_channel (int, optional): number of image channel, ie gray scale(=1) or color image(=3). Defaults to None.
            vit_image_size (int, optional): imaghe size to be input to ViT. Defaults to None.

        Returns:
            Dict[str, Tensor]: output
        """
        assert (net_name != 'MLP'), 'net_name should not be MLP.'

        super().__init__()

        self.net_name = net_name
        self.num_classes_in_internal_label = num_classes_in_internal_label
        self.mlp_num_inputs = mlp_num_inputs
        self.in_channel = in_channel
        self.vit_image_size = vit_image_size

        # Extractor of MLP and Net
        self.extractor_mlp = self.constuct_extractor('MLP', mlp_num_inputs=self.mlp_num_inputs)
        self.extractor_net = self.constuct_extractor(self.net_name, in_channel=self.in_channel, vit_image_size=self.vit_image_size)
        self.aux_module = self.construct_aux_module(self.net_name)

        # Intermediate MLP
        self.in_featues_from_mlp = self.get_classifier_in_features('MLP')
        self.in_features_from_net = self.get_classifier_in_features(self.net_name)
        self.inter_mlp_in_feature = self.in_featues_from_mlp + self.in_features_from_net
        self.inter_mlp = self.MLPNet(self.inter_mlp_in_feature, inplace=False)  # ! If inplace==True, cannot backward  Check!

        # Multi classifier
        self.multi_classifier = self.construct_multi_classifier('MLP', num_classes_in_internal_label)

    def forward(self, x_mlp: Tensor, x_net: Tensor) -> Dict[str, Tensor]:
        """
        Forwarding

        Args:
            x_mlp (Tensor): tabular data
            x_net (Tensor): image

        Returns:
            Dict[str, Tensor]: output
        """
        out_mlp = self.extractor_mlp(x_mlp)
        out_net = self.extractor_net(x_net)
        out_net = self.aux_module(out_net)

        out_features = torch.cat([out_mlp, out_net], dim=1)
        out_features = self.inter_mlp(out_features)
        output = self.multi_forward(out_features)
        return output


def create_net(mlp: Optional[str], net: Optional[str], num_classes_in_internal_label: Dict[str, int], mlp_num_inputs: int, in_channel: int, vit_image_size: Optional[int]) -> nn.Module:
    """
    Create model
    Args:
        mlp (Optional[str]): 'mlp' or None
        net (Optional[str]):  CNN or ViT name
        num_classes_in_internal_label (Dict[str, int]): number of classes for each label
        mlp_num_inputs (int): number of input of MLP.
        in_channel (int): number of image channel, ie gray scale(=1) or color image(=3). Defaults to None.
        vit_image_size (Optional[int]): imaghe size to be input to ViT. Defaults to None.

    Returns:
        nn.Module: network
    """
    if (mlp is not None) and (net is None):
        multi_net = MultiNet('MLP', num_classes_in_internal_label, mlp_num_inputs=mlp_num_inputs, in_channel=in_channel, vit_image_size=vit_image_size)
    elif (mlp is None) and (net is not None):
        multi_net = MultiNet(net, num_classes_in_internal_label, mlp_num_inputs=mlp_num_inputs, in_channel=in_channel, vit_image_size=vit_image_size)
    elif (mlp is not None) and (net is not None):
        multi_net = MultiNetFusion(net, num_classes_in_internal_label, mlp_num_inputs=mlp_num_inputs, in_channel=in_channel, vit_image_size=vit_image_size)
    else:
        log.error('Cannot identify net type.')

    return multi_net<|MERGE_RESOLUTION|>--- conflicted
+++ resolved
@@ -6,13 +6,9 @@
 import torch.nn as nn
 from torchvision.ops import MLP
 import torchvision.models as models
-<<<<<<< HEAD
-import logger
+from .logger import get_logger
 from typing import Dict, Optional
 from torch import Tensor
-=======
-from .logger import get_logger
->>>>>>> 4815c3e7
 
 
 log = get_logger('models.net')
