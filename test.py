#!/usr/bin/env python
# -*- coding: utf-8 -*-

import os
import sys
from typing import Tuple

import numpy as np
import pandas as pd
import torch

from lib.util import *
from lib.align_env import *
from options.test_options import TestOptions
from config.model import *


args = TestOptions().parse()
nervusenv = NervusEnv()
datetime_dir = get_target(nervusenv.sets_dir, args['test_datetime'])   # args['test_datetime'] if exists or the latest
parameters_path = os.path.join(datetime_dir, nervusenv.csv_parameters)
train_parameters = read_train_parameters(parameters_path)
task = train_parameters['task']
mlp = train_parameters['mlp']
cnn = train_parameters['cnn']
gpu_ids = str2int(train_parameters['gpu_ids'])
device = set_device(gpu_ids)

image_dir = os.path.join(nervusenv.images_dir, train_parameters['image_dir'])
csv_dict = parse_csv(os.path.join(nervusenv.splits_dir, train_parameters['csv_name']), task)
output_class_label = csv_dict['output_class_label']
label_num_classes = csv_dict['label_num_classes']
label_list = csv_dict['label_list']
output_list = csv_dict['output_list']
num_inputs = csv_dict['num_inputs']
id_column = csv_dict['id_column']
split_column = csv_dict['split_column']
period_column = csv_dict['period_column']   # When classification or regression, None

# Align option for test only
test_weight = os.path.join(datetime_dir, nervusenv.weight)
test_batch_size = args['test_batch_size']                            # Default: 64  No exixt in train_opt
train_parameters['preprocess'] = 'no'                           # MUST: Stop augumentation, No need of preprocess for image when test
train_parameters['normalize_image'] = args['normalize_image']   # Default: 'yes'

<<<<<<< HEAD
## bool of using neural network
hasMLP = mlp is not None
hasCNN = cnn is not None
=======
print('preprocess', train_parameters['preprocess'])
>>>>>>> f86f047a

## choose dataloader and function to execute test
if task == 'deepsurv':
    from dataloader.dataloader_deepsurv import *
<<<<<<< HEAD
    def _execute_test(*args):
        return _execute_test_deepsurv(*args)
else:
    # when classification or regression
    if len(label_list) > 1:
        from dataloader.dataloader_multi import *
        def _execute_test(*args):
            return _execute_test_multi_label(*args)
    else:
        from dataloader.dataloader import *
        def _execute_test(*args):
            return _execute_test_single_label(*args)

val_loader = dataloader_mlp_cnn(train_hyperparameters, csv_dict, image_dir, split_list=['val'], batch_size=test_batch_size, sampler='no')
test_loader = dataloader_mlp_cnn(train_hyperparameters, csv_dict, image_dir, split_list=['test'], batch_size=test_batch_size, sampler='no')
=======
elif (task == 'classification') | (task == 'regression'): # when classification or regression
    if len(label_list) > 1: #multi
        from dataloader.dataloader_multi import *
    else: #single
        from dataloader.dataloader import *    
else:
    print('task error!')

train_loader = dataloader_mlp_cnn(train_parameters, csv_dict, image_dir, split_list=['train'], batch_size=test_batch_size, sampler='no')
val_loader = dataloader_mlp_cnn(train_parameters, csv_dict, image_dir, split_list=['val'], batch_size=test_batch_size, sampler='no')
test_loader = dataloader_mlp_cnn(train_parameters, csv_dict, image_dir, split_list=['test'], batch_size=test_batch_size, sampler='no')
>>>>>>> f86f047a

# Configure of model
model = create_mlp_cnn(mlp, cnn, num_inputs, label_num_classes, gpu_ids=gpu_ids)
weight = torch.load(test_weight)
model.load_state_dict(weight)

# Make column name of
# {output_XXX: {A:1, B:2, C:3}, ...} -> {output_XXX: [pred_XXX_A, pred_XXX_B, pred_XXX_C], ...}
column_output_class_names_dict = {}
for output_name, class_label_dict in output_class_label.items():
    column_class_label_names = []
    if task == 'classification':
        for class_name in class_label_dict.keys():
            column_class_label_names.append('pred_' + output_name + '_' + str(class_name))
    else:
    # When regression or deepsurv
        column_class_label_names.append('pred_' + output_name)
    column_output_class_names_dict[output_name] = column_class_label_names

<<<<<<< HEAD
def execute():
    val_acc = 0.0
    test_acc = 0.0
    df_result = pd.DataFrame([])
    model.eval()

    with torch.no_grad():
        for _split in ['val', 'test']:
            if _split == 'val':
                _dataloader = val_loader
            else: # elif split == 'test':
                _dataloader = test_loader

            # execute test: _execute_test_single_label, _execute_test_multi_label, _execute_test_deepsurv
            _val_acc, _test_acc, _df_result = _execute_test(_split, _dataloader)
            # merge result of test
            val_acc += _val_acc
            test_acc += _test_acc
            df_result = pd.concat([df_result, _df_result], ignore_index=True)
=======

def execute_test_single_label(task, mlp, cnn, device, id_column, split_column, train_loader, val_loader, test_loader, model, column_output_class_names_dict):
    model.eval()
    with torch.no_grad():
        train_acc = 0.0
        val_acc = 0.0
        test_acc = 0.0
        df_result = pd.DataFrame([])

        for split in ['train', 'val', 'test']:
            if split == 'train':
                dataloader = train_loader
            elif split == 'val':
                dataloader = val_loader
            elif split == 'test':
                dataloader = test_loader
            else:
                print('Split in dataloader error.')

            for i, (ids, raw_outputs, labels, inputs_values_normed, images, splits) in enumerate(dataloader):
                if (mlp is not None) and (cnn is None):
                # When MLP only
                    inputs_values_normed = inputs_values_normed.to(device)
                    labels = labels.to(device)
                    outputs = model(inputs_values_normed)

                elif (mlp is None) and (cnn is not None):
                # When CNN only
                    images = images.to(device)
                    labels = labels.to(device)
                    outputs = model(images)

                else: # elif not(mlp is None) and not(cnn is None):
                # When MLP+CNN
                    inputs_values_normed = inputs_values_normed.to(device)
                    images = images.to(device)
                    labels = labels.to(device)
                    outputs = model(inputs_values_normed, images)

                likelihood_ratio = outputs   # No softmax

                if task == 'classification':
                    _, preds = torch.max(outputs, 1)
                    split_acc = (torch.sum(preds == labels.data)).item()
                    if split == 'train':
                        train_acc += split_acc
                    elif split == 'val':
                        val_acc += split_acc
                    elif split == 'test':
                        test_acc += split_acc
                else:
                    pass

                labels = labels.to('cpu').detach().numpy().copy()
                likelihood_ratio = likelihood_ratio.to('cpu').detach().numpy().copy()

                output_name = output_list[0]
                df_id = pd.DataFrame({id_column: ids})
                df_split = pd.DataFrame({split_column: splits})
                df_raw_output = pd.DataFrame({output_name: raw_outputs})
                df_likelihood = pd.DataFrame(likelihood_ratio, columns=column_output_class_names_dict[output_name])
                df_tmp = pd.concat([df_id, df_raw_output, df_likelihood, df_split], axis=1)
                df_result = pd.concat([df_result, df_tmp], ignore_index=True)
>>>>>>> f86f047a

    return train_acc, val_acc, test_acc, df_result

def _execute_test_single_label(split:str, dataloader:Dataset) -> Tuple[float, float, pd.DataFrame]:
    val_acc = 0.0
    test_acc = 0.0
    df_result = pd.DataFrame([])

<<<<<<< HEAD
    for i, (ids, raw_outputs, labels, inputs_values_normed, images, splits) in enumerate(dataloader):
        outputs = predict_by_model(model, hasMLP, hasCNN, device, inputs_values_normed, images)

        likelihood_ratio = outputs   # No softmax

        if task == 'classification':
            _, preds = torch.max(outputs, 1)
            split_acc = (torch.sum(preds == labels.data)).item()
            if split == 'val':
                val_acc += split_acc
            else: #elif split == 'test':
                test_acc += split_acc
        else:
            pass

        labels = labels.to('cpu').detach().numpy().copy()
        likelihood_ratio = likelihood_ratio.to('cpu').detach().numpy().copy()

        output_name = output_list[0]
        df_id = pd.DataFrame({id_column: ids})
        df_split = pd.DataFrame({split_column: splits})
        df_raw_output = pd.DataFrame({output_name: raw_outputs})
        df_likelihood = pd.DataFrame(likelihood_ratio, columns=column_output_class_names_dict[output_name])
        df_tmp = pd.concat([df_id, df_raw_output, df_likelihood, df_split], axis=1)
        df_result = pd.concat([df_result, df_tmp], ignore_index=True)

    return val_acc, test_acc, df_result
=======
def execute_test_multi_label(task, mlp, cnn, device, id_column, split_column, train_loader, val_loader, test_loader, model, column_output_class_names_dict):
    model.eval()
    with torch.no_grad():
        train_acc = 0
        val_acc = 0
        test_acc = 0
        df_result = pd.DataFrame([])

        for split in ['train','val', 'test']:
            if split == 'train':
                dataloader = train_loader
            elif split == 'val':
                dataloader = val_loader
            elif split == 'test':
                dataloader = test_loader
            else:
                print('Split in dataloader error.')

            for i, (ids, raw_outputs_dict, labels_dict, inputs_values_normed, images, splits) in enumerate(dataloader):
                if (mlp is not None) and (cnn is None):
                # When MLP only
                    inputs_values_normed = inputs_values_normed.to(device)
                    labels_multi = {label_name: labels.to(device) for label_name, labels in labels_dict.items()}
                    outputs = model(inputs_values_normed)

                elif (mlp is None) and (cnn is not None):
                # When CNN only
                    images = images.to(device)
                    labels_multi = {label_name: labels.to(device) for label_name, labels in labels_dict.items()}
                    outputs = model(images)

                else: # elif not(mlp is None) and not(cnn is None):
                # When MLP+CNN
                    inputs_values_normed = inputs_values_normed.to(device)
                    images = images.to(device)
                    labels_multi = {label_name: labels.to(device) for label_name, labels in labels_dict.items()}
                    outputs = model(inputs_values_normed, images)

                likelihood_multi = {}
                preds_multi = {}
                for label_name, labels in labels_multi.items():
                    likelihood_multi[label_name] = get_layer_output(outputs, label_name)   # No softmax
                    if task == 'classification':
                        preds_multi[label_name] = torch.max(likelihood_multi[label_name], 1)[1]
                        split_acc_label_name = torch.sum(preds_multi[label_name] == labels.data).item()
                        if split == 'train':
                            train_acc += split_acc_label_name
                        elif split == 'val':
                            val_acc += split_acc_label_name
                        elif split == 'test':
                            test_acc += split_acc_label_name
                    else:
                        pass

                labels_multi = {label_name: label.to('cpu').detach().numpy().copy() for label_name, label in labels_multi.items()}
                likelihood_multi = {label_name: likelihood.to('cpu').detach().numpy().copy() for label_name, likelihood in likelihood_multi.items()}

                df_id = pd.DataFrame({id_column: ids})
                df_split = pd.DataFrame({split_column: splits})
                df_likelihood_tmp = pd.DataFrame([])
                for output_name, class_label_names in column_output_class_names_dict.items():
                    label_name = 'label_' + output_name
                    df_raw_output = pd.DataFrame(raw_outputs_dict[output_name], columns=[output_name])
                    df_likelihood = pd.DataFrame(likelihood_multi[label_name], columns=class_label_names)
                    df_likelihood_tmp = pd.concat([df_likelihood_tmp, df_raw_output, df_likelihood], axis=1)

                df_tmp = pd.concat([df_id, df_likelihood_tmp, df_split], axis=1)
                df_result = pd.concat([df_result, df_tmp], ignore_index=True)
    return train_acc, val_acc, test_acc, df_result
>>>>>>> f86f047a

def _execute_test_multi_label(split:str, dataloader:Dataset) -> Tuple[float, float, pd.DataFrame]:
    val_acc = 0.0
    test_acc = 0.0
    df_result = pd.DataFrame([])

    for i, (ids, raw_outputs_dict, labels_dict, inputs_values_normed, images, splits) in enumerate(dataloader):
        outputs = predict_by_model(model, hasMLP, hasCNN, device, inputs_values_normed, images)

        likelihood_multi = {}
        preds_multi = {}
        for label_name, labels in labels_multi.items():
            likelihood_multi[label_name] = get_layer_output(outputs, label_name)   # No softmax
            if task == 'classification':
                preds_multi[label_name] = torch.max(likelihood_multi[label_name], 1)[1]
                split_acc_label_name = torch.sum(preds_multi[label_name] == labels.data).item()
                if split == 'val':
                    val_acc += split_acc_label_name
                else: #elif split == 'test':
                    test_acc += split_acc_label_name
            else:
                pass

        labels_multi = {label_name: label.to('cpu').detach().numpy().copy() for label_name, label in labels_multi.items()}
        likelihood_multi = {label_name: likelihood.to('cpu').detach().numpy().copy() for label_name, likelihood in likelihood_multi.items()}

        df_id = pd.DataFrame({id_column: ids})
        df_split = pd.DataFrame({split_column: splits})
        df_likelihood_tmp = pd.DataFrame([])
        for output_name, class_label_names in column_output_class_names_dict.items():
            label_name = 'label_' + output_name
            df_raw_output = pd.DataFrame(raw_outputs_dict[output_name], columns=[output_name])
            df_likelihood = pd.DataFrame(likelihood_multi[label_name], columns=class_label_names)
            df_likelihood_tmp = pd.concat([df_likelihood_tmp, df_raw_output, df_likelihood], axis=1)

        df_tmp = pd.concat([df_id, df_likelihood_tmp, df_split], axis=1)
        df_result = pd.concat([df_result, df_tmp], ignore_index=True)

<<<<<<< HEAD
    return val_acc, test_acc, df_result

=======
def execute_test_deepsurv(mlp, cnn, device, id_column, split_column, period_column, train_loader, val_loader, test_loader, model, column_output_class_names_dict):
    model.eval()
    with torch.no_grad():
        df_result = pd.DataFrame([])

        for split in ['train','val', 'test']:
            if split == 'train':
                dataloader = train_loader
            elif split == 'val':
                dataloader = val_loader
            elif split == 'test':
                dataloader = test_loader
            else:
                print('Split in dataloader error.')

            for i, (ids, raw_outputs, labels, periods, inputs_values_normed, images, splits) in enumerate(dataloader):
                if (mlp is not None) and (cnn is None):
                # When MLP only
                    inputs_values_normed = inputs_values_normed.to(device)
                    outputs = model(inputs_values_normed)

                elif (mlp is None) and (cnn is not None):
                # When CNN only
                    images = images.to(device)
                    outputs = model(images)

                else: # elif not(mlp is None) and not(cnn is None):
                # When MLP+CNN
                    inputs_values_normed = inputs_values_normed.to(device)
                    images = images.to(device)
                    outputs = model(inputs_values_normed, images)

                likelihood_ratio = outputs   # No softmax
                labels = labels.to('cpu').detach().numpy().copy()
                periods = periods.to('cpu').detach().numpy().copy()
                likelihood_ratio = likelihood_ratio.to('cpu').detach().numpy().copy()

                output_name = output_list[0]
                label_name = label_list[0]
                df_id = pd.DataFrame({id_column: ids})
                df_split = pd.DataFrame({split_column: splits})
                df_raw_output = pd.DataFrame({output_name: raw_outputs})
                df_label = pd.DataFrame({label_name: labels}, dtype=int)
                df_likelihood = pd.DataFrame(likelihood_ratio, columns=column_output_class_names_dict[output_name])
                df_period = pd.DataFrame({period_column: periods})
                df_tmp = pd.concat([df_id, df_raw_output, df_label, df_period, df_likelihood, df_split], axis=1)
                df_result = pd.concat([df_result, df_tmp], ignore_index=True)
    return df_result


# Inference
print('Inference started...')
train_total = len(train_loader.dataset)
val_total = len(val_loader.dataset)
test_total = len(test_loader.dataset)
print(f"train_data = {train_total}")
print(f"  val_data = {val_total}")
print(f" test_data = {test_total}")
if task == 'deepsurv':
    df_result = execute_test_deepsurv(mlp, cnn, device, id_column, split_column, period_column, train_loader, val_loader, test_loader, model, column_output_class_names_dict)
else:
# When classification or regression
    if len(label_list) > 1:
        # Multi-label outputs
        train_acc, val_acc, test_acc, df_result = execute_test_multi_label(task, mlp, cnn, device, id_column, split_column, train_loader, val_loader, test_loader, model, column_output_class_names_dict)
    else:
        # Single-label output
        train_acc, val_acc, test_acc, df_result = execute_test_single_label(task, mlp, cnn, device, id_column, split_column, train_loader, val_loader, test_loader, model, column_output_class_names_dict)

if task == 'classification':
    train_acc = (train_acc / (train_total * len(label_list))) * 100
    val_acc = (val_acc / (val_total * len(label_list))) * 100
    test_acc = (test_acc / (test_total * len(label_list))) * 100
    print(f"train: Inference_accuracy: {train_acc:.4f} %")
    print(f"  val: Inference_accuracy: {val_acc:.4f} %")
    print(f" test: Inference_accuracy: {test_acc:.4f} %")
else:
    # When regresson or deepsurv
    pass
print('Inference finished!')
>>>>>>> f86f047a

def _execute_test_deepsurv(split:str, dataloader:Dataset) -> Tuple[float, float, pd.DataFrame]:
    val_acc = 0.0 # dummy value: not use in deepsurv
    test_acc = 0.0 # dummy value: not use in deepsurv
    df_result = pd.DataFrame([])

    for i, (ids, raw_outputs, labels, periods, inputs_values_normed, images, splits) in enumerate(dataloader):
        outputs = predict_by_model(model, hasMLP, hasCNN, device, inputs_values_normed, images)

        likelihood_ratio = outputs   # No softmax
        labels = labels.to('cpu').detach().numpy().copy()
        periods = periods.to('cpu').detach().numpy().copy()
        likelihood_ratio = likelihood_ratio.to('cpu').detach().numpy().copy()

        output_name = output_list[0]
        label_name = label_list[0]
        df_id = pd.DataFrame({id_column: ids})
        df_split = pd.DataFrame({split_column: splits})
        df_raw_output = pd.DataFrame({output_name: raw_outputs})
        df_label = pd.DataFrame({label_name: labels}, dtype=int)
        df_likelihood = pd.DataFrame(likelihood_ratio, columns=column_output_class_names_dict[output_name])
        df_period = pd.DataFrame({period_column: periods})
        df_tmp = pd.concat([df_id, df_raw_output, df_label, df_period, df_likelihood, df_split], axis=1)
        df_result = pd.concat([df_result, df_tmp], ignore_index=True)

    return val_acc, test_acc, df_result

if __name__=="__main__":
    # Inference
    print('Inference started...')
    val_total = len(val_loader.dataset)
    test_total = len(test_loader.dataset)
    print(f" val_data = {val_total}")
    print(f"test_data = {test_total}")

    val_acc, test_acc, df_result = execute()

    if task == 'classification':
        val_acc = (val_acc / (val_total * len(label_list))) * 100
        test_acc = (test_acc / (test_total * len(label_list))) * 100
        print(f" val: Inference_accuracy: {val_acc:.4f} %")
        print(f"test: Inference_accuracy: {test_acc:.4f} %")
    else:
        # When regresson or deepsurv
        pass
    print('Inference finished!')

    # Save likelohood
    likelihood_path = os.path.join(datetime_dir, nervusenv.csv_likelihood)
    df_result.to_csv(likelihood_path, index=False)<|MERGE_RESOLUTION|>--- conflicted
+++ resolved
@@ -43,46 +43,32 @@
 train_parameters['preprocess'] = 'no'                           # MUST: Stop augumentation, No need of preprocess for image when test
 train_parameters['normalize_image'] = args['normalize_image']   # Default: 'yes'
 
-<<<<<<< HEAD
 ## bool of using neural network
 hasMLP = mlp is not None
 hasCNN = cnn is not None
-=======
+
 print('preprocess', train_parameters['preprocess'])
->>>>>>> f86f047a
 
 ## choose dataloader and function to execute test
 if task == 'deepsurv':
     from dataloader.dataloader_deepsurv import *
-<<<<<<< HEAD
     def _execute_test(*args):
         return _execute_test_deepsurv(*args)
-else:
-    # when classification or regression
-    if len(label_list) > 1:
+elif (task == 'classification') | (task == 'regression'): # when classification or regression
+    if len(label_list) > 1: #multi
         from dataloader.dataloader_multi import *
         def _execute_test(*args):
             return _execute_test_multi_label(*args)
-    else:
+    else: #single
         from dataloader.dataloader import *
         def _execute_test(*args):
             return _execute_test_single_label(*args)
-
-val_loader = dataloader_mlp_cnn(train_hyperparameters, csv_dict, image_dir, split_list=['val'], batch_size=test_batch_size, sampler='no')
-test_loader = dataloader_mlp_cnn(train_hyperparameters, csv_dict, image_dir, split_list=['test'], batch_size=test_batch_size, sampler='no')
-=======
-elif (task == 'classification') | (task == 'regression'): # when classification or regression
-    if len(label_list) > 1: #multi
-        from dataloader.dataloader_multi import *
-    else: #single
-        from dataloader.dataloader import *    
 else:
     print('task error!')
 
-train_loader = dataloader_mlp_cnn(train_parameters, csv_dict, image_dir, split_list=['train'], batch_size=test_batch_size, sampler='no')
-val_loader = dataloader_mlp_cnn(train_parameters, csv_dict, image_dir, split_list=['val'], batch_size=test_batch_size, sampler='no')
-test_loader = dataloader_mlp_cnn(train_parameters, csv_dict, image_dir, split_list=['test'], batch_size=test_batch_size, sampler='no')
->>>>>>> f86f047a
+train_loader = dalaloader_mlp_cnn(train_hyperparameters, csv_dict, image_dir, split_list=['train'], batch_size=test_batch_size, sampler='no')
+val_loader = dalaloader_mlp_cnn(train_hyperparameters, csv_dict, image_dir, split_list=['val'], batch_size=test_batch_size, sampler='no')
+test_loader = dalaloader_mlp_cnn(train_hyperparameters, csv_dict, image_dir, split_list=['test'], batch_size=test_batch_size, sampler='no')
 
 # Configure of model
 model = create_mlp_cnn(mlp, cnn, num_inputs, label_num_classes, gpu_ids=gpu_ids)
@@ -102,29 +88,7 @@
         column_class_label_names.append('pred_' + output_name)
     column_output_class_names_dict[output_name] = column_class_label_names
 
-<<<<<<< HEAD
 def execute():
-    val_acc = 0.0
-    test_acc = 0.0
-    df_result = pd.DataFrame([])
-    model.eval()
-
-    with torch.no_grad():
-        for _split in ['val', 'test']:
-            if _split == 'val':
-                _dataloader = val_loader
-            else: # elif split == 'test':
-                _dataloader = test_loader
-
-            # execute test: _execute_test_single_label, _execute_test_multi_label, _execute_test_deepsurv
-            _val_acc, _test_acc, _df_result = _execute_test(_split, _dataloader)
-            # merge result of test
-            val_acc += _val_acc
-            test_acc += _test_acc
-            df_result = pd.concat([df_result, _df_result], ignore_index=True)
-=======
-
-def execute_test_single_label(task, mlp, cnn, device, id_column, split_column, train_loader, val_loader, test_loader, model, column_output_class_names_dict):
     model.eval()
     with torch.no_grad():
         train_acc = 0.0
@@ -132,70 +96,32 @@
         test_acc = 0.0
         df_result = pd.DataFrame([])
 
-        for split in ['train', 'val', 'test']:
-            if split == 'train':
-                dataloader = train_loader
-            elif split == 'val':
-                dataloader = val_loader
-            elif split == 'test':
-                dataloader = test_loader
-            else:
+        for _split in ['train', 'val', 'test']:
+            if _split == 'train':
+                _dataloader = train_loader
+            elif _split == 'val':
+                _dataloader = val_loader
+            elif _split == 'test':
+                _dataloader = test_loader
+            else: #
                 print('Split in dataloader error.')
 
-            for i, (ids, raw_outputs, labels, inputs_values_normed, images, splits) in enumerate(dataloader):
-                if (mlp is not None) and (cnn is None):
-                # When MLP only
-                    inputs_values_normed = inputs_values_normed.to(device)
-                    labels = labels.to(device)
-                    outputs = model(inputs_values_normed)
-
-                elif (mlp is None) and (cnn is not None):
-                # When CNN only
-                    images = images.to(device)
-                    labels = labels.to(device)
-                    outputs = model(images)
-
-                else: # elif not(mlp is None) and not(cnn is None):
-                # When MLP+CNN
-                    inputs_values_normed = inputs_values_normed.to(device)
-                    images = images.to(device)
-                    labels = labels.to(device)
-                    outputs = model(inputs_values_normed, images)
-
-                likelihood_ratio = outputs   # No softmax
-
-                if task == 'classification':
-                    _, preds = torch.max(outputs, 1)
-                    split_acc = (torch.sum(preds == labels.data)).item()
-                    if split == 'train':
-                        train_acc += split_acc
-                    elif split == 'val':
-                        val_acc += split_acc
-                    elif split == 'test':
-                        test_acc += split_acc
-                else:
-                    pass
-
-                labels = labels.to('cpu').detach().numpy().copy()
-                likelihood_ratio = likelihood_ratio.to('cpu').detach().numpy().copy()
-
-                output_name = output_list[0]
-                df_id = pd.DataFrame({id_column: ids})
-                df_split = pd.DataFrame({split_column: splits})
-                df_raw_output = pd.DataFrame({output_name: raw_outputs})
-                df_likelihood = pd.DataFrame(likelihood_ratio, columns=column_output_class_names_dict[output_name])
-                df_tmp = pd.concat([df_id, df_raw_output, df_likelihood, df_split], axis=1)
-                df_result = pd.concat([df_result, df_tmp], ignore_index=True)
->>>>>>> f86f047a
+            # execute test: _execute_test_single_label, _execute_test_multi_label, _execute_test_deepsurv
+            _train_acc, _val_acc, _test_acc, _df_result = _execute_test(_split, _dataloader)
+            # merge result of test
+            train_acc += _train_acc
+            val_acc += _val_acc
+            test_acc += _test_acc
+            df_result = pd.concat([df_result, _df_result], ignore_index=True)
 
     return train_acc, val_acc, test_acc, df_result
 
 def _execute_test_single_label(split:str, dataloader:Dataset) -> Tuple[float, float, pd.DataFrame]:
+    train_acc = 0.0
     val_acc = 0.0
     test_acc = 0.0
     df_result = pd.DataFrame([])
 
-<<<<<<< HEAD
     for i, (ids, raw_outputs, labels, inputs_values_normed, images, splits) in enumerate(dataloader):
         outputs = predict_by_model(model, hasMLP, hasCNN, device, inputs_values_normed, images)
 
@@ -206,7 +132,9 @@
             split_acc = (torch.sum(preds == labels.data)).item()
             if split == 'val':
                 val_acc += split_acc
-            else: #elif split == 'test':
+            elif split == 'val':
+                val_acc += split_acc
+            elif split == 'test':
                 test_acc += split_acc
         else:
             pass
@@ -222,80 +150,10 @@
         df_tmp = pd.concat([df_id, df_raw_output, df_likelihood, df_split], axis=1)
         df_result = pd.concat([df_result, df_tmp], ignore_index=True)
 
-    return val_acc, test_acc, df_result
-=======
-def execute_test_multi_label(task, mlp, cnn, device, id_column, split_column, train_loader, val_loader, test_loader, model, column_output_class_names_dict):
-    model.eval()
-    with torch.no_grad():
-        train_acc = 0
-        val_acc = 0
-        test_acc = 0
-        df_result = pd.DataFrame([])
-
-        for split in ['train','val', 'test']:
-            if split == 'train':
-                dataloader = train_loader
-            elif split == 'val':
-                dataloader = val_loader
-            elif split == 'test':
-                dataloader = test_loader
-            else:
-                print('Split in dataloader error.')
-
-            for i, (ids, raw_outputs_dict, labels_dict, inputs_values_normed, images, splits) in enumerate(dataloader):
-                if (mlp is not None) and (cnn is None):
-                # When MLP only
-                    inputs_values_normed = inputs_values_normed.to(device)
-                    labels_multi = {label_name: labels.to(device) for label_name, labels in labels_dict.items()}
-                    outputs = model(inputs_values_normed)
-
-                elif (mlp is None) and (cnn is not None):
-                # When CNN only
-                    images = images.to(device)
-                    labels_multi = {label_name: labels.to(device) for label_name, labels in labels_dict.items()}
-                    outputs = model(images)
-
-                else: # elif not(mlp is None) and not(cnn is None):
-                # When MLP+CNN
-                    inputs_values_normed = inputs_values_normed.to(device)
-                    images = images.to(device)
-                    labels_multi = {label_name: labels.to(device) for label_name, labels in labels_dict.items()}
-                    outputs = model(inputs_values_normed, images)
-
-                likelihood_multi = {}
-                preds_multi = {}
-                for label_name, labels in labels_multi.items():
-                    likelihood_multi[label_name] = get_layer_output(outputs, label_name)   # No softmax
-                    if task == 'classification':
-                        preds_multi[label_name] = torch.max(likelihood_multi[label_name], 1)[1]
-                        split_acc_label_name = torch.sum(preds_multi[label_name] == labels.data).item()
-                        if split == 'train':
-                            train_acc += split_acc_label_name
-                        elif split == 'val':
-                            val_acc += split_acc_label_name
-                        elif split == 'test':
-                            test_acc += split_acc_label_name
-                    else:
-                        pass
-
-                labels_multi = {label_name: label.to('cpu').detach().numpy().copy() for label_name, label in labels_multi.items()}
-                likelihood_multi = {label_name: likelihood.to('cpu').detach().numpy().copy() for label_name, likelihood in likelihood_multi.items()}
-
-                df_id = pd.DataFrame({id_column: ids})
-                df_split = pd.DataFrame({split_column: splits})
-                df_likelihood_tmp = pd.DataFrame([])
-                for output_name, class_label_names in column_output_class_names_dict.items():
-                    label_name = 'label_' + output_name
-                    df_raw_output = pd.DataFrame(raw_outputs_dict[output_name], columns=[output_name])
-                    df_likelihood = pd.DataFrame(likelihood_multi[label_name], columns=class_label_names)
-                    df_likelihood_tmp = pd.concat([df_likelihood_tmp, df_raw_output, df_likelihood], axis=1)
-
-                df_tmp = pd.concat([df_id, df_likelihood_tmp, df_split], axis=1)
-                df_result = pd.concat([df_result, df_tmp], ignore_index=True)
-    return train_acc, val_acc, test_acc, df_result
->>>>>>> f86f047a
+    return train_acc, val_acc, test_acc, df_result
 
 def _execute_test_multi_label(split:str, dataloader:Dataset) -> Tuple[float, float, pd.DataFrame]:
+    train_acc = 0.0
     val_acc = 0.0
     test_acc = 0.0
     df_result = pd.DataFrame([])
@@ -310,9 +168,11 @@
             if task == 'classification':
                 preds_multi[label_name] = torch.max(likelihood_multi[label_name], 1)[1]
                 split_acc_label_name = torch.sum(preds_multi[label_name] == labels.data).item()
-                if split == 'val':
+                if split == 'train':
+                    train_acc += split_acc_label_name
+                elif split == 'val':
                     val_acc += split_acc_label_name
-                else: #elif split == 'test':
+                elif split == 'test':
                     test_acc += split_acc_label_name
             else:
                 pass
@@ -332,93 +192,10 @@
         df_tmp = pd.concat([df_id, df_likelihood_tmp, df_split], axis=1)
         df_result = pd.concat([df_result, df_tmp], ignore_index=True)
 
-<<<<<<< HEAD
-    return val_acc, test_acc, df_result
-
-=======
-def execute_test_deepsurv(mlp, cnn, device, id_column, split_column, period_column, train_loader, val_loader, test_loader, model, column_output_class_names_dict):
-    model.eval()
-    with torch.no_grad():
-        df_result = pd.DataFrame([])
-
-        for split in ['train','val', 'test']:
-            if split == 'train':
-                dataloader = train_loader
-            elif split == 'val':
-                dataloader = val_loader
-            elif split == 'test':
-                dataloader = test_loader
-            else:
-                print('Split in dataloader error.')
-
-            for i, (ids, raw_outputs, labels, periods, inputs_values_normed, images, splits) in enumerate(dataloader):
-                if (mlp is not None) and (cnn is None):
-                # When MLP only
-                    inputs_values_normed = inputs_values_normed.to(device)
-                    outputs = model(inputs_values_normed)
-
-                elif (mlp is None) and (cnn is not None):
-                # When CNN only
-                    images = images.to(device)
-                    outputs = model(images)
-
-                else: # elif not(mlp is None) and not(cnn is None):
-                # When MLP+CNN
-                    inputs_values_normed = inputs_values_normed.to(device)
-                    images = images.to(device)
-                    outputs = model(inputs_values_normed, images)
-
-                likelihood_ratio = outputs   # No softmax
-                labels = labels.to('cpu').detach().numpy().copy()
-                periods = periods.to('cpu').detach().numpy().copy()
-                likelihood_ratio = likelihood_ratio.to('cpu').detach().numpy().copy()
-
-                output_name = output_list[0]
-                label_name = label_list[0]
-                df_id = pd.DataFrame({id_column: ids})
-                df_split = pd.DataFrame({split_column: splits})
-                df_raw_output = pd.DataFrame({output_name: raw_outputs})
-                df_label = pd.DataFrame({label_name: labels}, dtype=int)
-                df_likelihood = pd.DataFrame(likelihood_ratio, columns=column_output_class_names_dict[output_name])
-                df_period = pd.DataFrame({period_column: periods})
-                df_tmp = pd.concat([df_id, df_raw_output, df_label, df_period, df_likelihood, df_split], axis=1)
-                df_result = pd.concat([df_result, df_tmp], ignore_index=True)
-    return df_result
-
-
-# Inference
-print('Inference started...')
-train_total = len(train_loader.dataset)
-val_total = len(val_loader.dataset)
-test_total = len(test_loader.dataset)
-print(f"train_data = {train_total}")
-print(f"  val_data = {val_total}")
-print(f" test_data = {test_total}")
-if task == 'deepsurv':
-    df_result = execute_test_deepsurv(mlp, cnn, device, id_column, split_column, period_column, train_loader, val_loader, test_loader, model, column_output_class_names_dict)
-else:
-# When classification or regression
-    if len(label_list) > 1:
-        # Multi-label outputs
-        train_acc, val_acc, test_acc, df_result = execute_test_multi_label(task, mlp, cnn, device, id_column, split_column, train_loader, val_loader, test_loader, model, column_output_class_names_dict)
-    else:
-        # Single-label output
-        train_acc, val_acc, test_acc, df_result = execute_test_single_label(task, mlp, cnn, device, id_column, split_column, train_loader, val_loader, test_loader, model, column_output_class_names_dict)
-
-if task == 'classification':
-    train_acc = (train_acc / (train_total * len(label_list))) * 100
-    val_acc = (val_acc / (val_total * len(label_list))) * 100
-    test_acc = (test_acc / (test_total * len(label_list))) * 100
-    print(f"train: Inference_accuracy: {train_acc:.4f} %")
-    print(f"  val: Inference_accuracy: {val_acc:.4f} %")
-    print(f" test: Inference_accuracy: {test_acc:.4f} %")
-else:
-    # When regresson or deepsurv
-    pass
-print('Inference finished!')
->>>>>>> f86f047a
-
-def _execute_test_deepsurv(split:str, dataloader:Dataset) -> Tuple[float, float, pd.DataFrame]:
+    return train_acc, val_acc, test_acc, df_result
+
+def _execute_test_deepsurv(_, dataloader:Dataset) -> Tuple[float, float, pd.DataFrame]:
+    train_acc = 0.0 # dummy value: not use in deepsurv
     val_acc = 0.0 # dummy value: not use in deepsurv
     test_acc = 0.0 # dummy value: not use in deepsurv
     df_result = pd.DataFrame([])
@@ -442,23 +219,27 @@
         df_tmp = pd.concat([df_id, df_raw_output, df_label, df_period, df_likelihood, df_split], axis=1)
         df_result = pd.concat([df_result, df_tmp], ignore_index=True)
 
-    return val_acc, test_acc, df_result
+    return train_acc, val_acc, test_acc, df_result
 
 if __name__=="__main__":
     # Inference
     print('Inference started...')
+    train_total = len(train_loader.dataset)
     val_total = len(val_loader.dataset)
     test_total = len(test_loader.dataset)
+    print(f"train_data = {train_total}")
     print(f" val_data = {val_total}")
     print(f"test_data = {test_total}")
 
-    val_acc, test_acc, df_result = execute()
+    train_acc, val_acc, test_acc, df_result = execute()
 
     if task == 'classification':
+        train_acc = (train_acc / (train_total * len(label_list))) * 100
         val_acc = (val_acc / (val_total * len(label_list))) * 100
         test_acc = (test_acc / (test_total * len(label_list))) * 100
-        print(f" val: Inference_accuracy: {val_acc:.4f} %")
-        print(f"test: Inference_accuracy: {test_acc:.4f} %")
+        print(f"train: Inference_accuracy: {train_acc:.4f} %")
+        print(f"  val: Inference_accuracy: {val_acc:.4f} %")
+        print(f" test: Inference_accuracy: {test_acc:.4f} %")
     else:
         # When regresson or deepsurv
         pass
