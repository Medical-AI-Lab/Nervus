#!/usr/bin/env python
# -*- coding: utf-8 -*-

import os
from typing import Tuple

import pandas as pd
import torch

from lib.util import *
from lib.align_env import *
from options.test_options import TestOptions
from config.model import *


nervusenv = NervusEnv()
args = TestOptions().parse()
datetime_dir = get_target(nervusenv.sets_dir, args['test_datetime'])   # args['test_datetime'] if exists or the latest
parameters_path = os.path.join(datetime_dir, nervusenv.csv_parameters)
train_parameters = read_train_parameters(parameters_path)
task = train_parameters['task']
mlp = train_parameters['mlp']
cnn = train_parameters['cnn']
gpu_ids = str2int(train_parameters['gpu_ids'])
device = set_device(gpu_ids)

image_dir = os.path.join(nervusenv.images_dir, train_parameters['image_dir'])
sp = SplitProvider(os.path.join(nervusenv.splits_dir, train_parameters['csv_name']), task)
label_list = sp.internal_label_list   # Reagrd internal label as label


# Align option for test only
test_weight = os.path.join(datetime_dir, nervusenv.weight)
test_batch_size = args['test_batch_size']                       # Default: 64  No exixt in train_opt
train_parameters['preprocess'] = 'no'                           # MUST: Stop augmentaion, No need when test
train_parameters['normalize_image'] = args['normalize_image']   # Default: 'yes'

<<<<<<< HEAD
## bool of using neural network
hasMLP = mlp is not None
hasCNN = cnn is not None
=======
>>>>>>> 14b70aa1

## choose dataloader and function to execute test
if task == 'deepsurv':
    from dataloader.dataloader_deepsurv import *
<<<<<<< HEAD
    def _execute_test(*args):
        return _execute_test_deepsurv(*args)
else: # classification or regression
    if len(label_list) > 1:
        # Multi-label outputs
        from dataloader.dataloader_multi import *
        def _execute_test(*args):
            return _execute_test_multi_label(*args)
    else:
        # Single-label output
        from dataloader.dataloader import *
        def _execute_test(*args):
            return _execute_test_single_label(*args)

train_loader = dataloader_mlp_cnn(train_parameters, csv_dict, image_dir, split_list=['train'], batch_size=test_batch_size, sampler='no')
val_loader = dataloader_mlp_cnn(train_parameters, csv_dict, image_dir, split_list=['val'], batch_size=test_batch_size, sampler='no')
test_loader = dataloader_mlp_cnn(train_parameters, csv_dict, image_dir, split_list=['test'], batch_size=test_batch_size, sampler='no')
=======
else:
    # when classification or regression
    if len(label_list) > 1:
        from dataloader.dataloader_multi import *
    else:
        from dataloader.dataloader import *
train_loader = dataloader_mlp_cnn(train_parameters, sp, image_dir, split_list=['train'], batch_size=test_batch_size, sampler='no')
val_loader = dataloader_mlp_cnn(train_parameters, sp, image_dir, split_list=['val'], batch_size=test_batch_size, sampler='no')
test_loader = dataloader_mlp_cnn(train_parameters, sp, image_dir, split_list=['test'], batch_size=test_batch_size, sampler='no')
>>>>>>> 14b70aa1

# Configure of model
model = create_mlp_cnn(mlp, cnn, sp.num_inputs, sp.num_classes_in_internal_label, gpu_ids=gpu_ids)
weight = torch.load(test_weight)
model.load_state_dict(weight)

<<<<<<< HEAD
# Make column name of
# {output_XXX: {A:1, B:2, C:3}, ...} -> {output_XXX: [pred_XXX_A, pred_XXX_B, pred_XXX_C], ...}
column_output_class_names_dict = {}
for output_name, class_label_dict in output_class_label.items():
    column_class_label_names = []
=======
# Make column name of 
# {label_XXX: {A:1, B:2, C:3}, ...} -> {label_XXX: [pred_label_XXX_A, pred_label_XXX_B, pred_label_XXX_C], ...}
column_pred_names_in_label_dict = {}
for raw_label_name, class_dict in sp.class_name_in_raw_label.items():
    pred_names = []
>>>>>>> 14b70aa1
    if task == 'classification':
        for class_name in class_dict.keys():
            pred_names.append('pred_' + raw_label_name + '_' + str(class_name))
    else:
    # When regression or deepsurv
        pred_names.append('pred_' + raw_label_name)
    column_pred_names_in_label_dict[raw_label_name] = pred_names

<<<<<<< HEAD
def execute():
=======

def execute_test_single_label(task, mlp, cnn, device, id_column, split_column, train_loader, val_loader, test_loader, model, column_pred_names_in_label_dict):
>>>>>>> 14b70aa1
    model.eval()
    with torch.no_grad():
        train_acc = 0.0
        val_acc = 0.0
        test_acc = 0.0
        df_result = pd.DataFrame([])

        for _split in ['train', 'val', 'test']:
            if _split == 'train':
                _dataloader = train_loader
            elif _split == 'val':
                _dataloader = val_loader
            elif _split == 'test':
                _dataloader = test_loader
            else: #
                print('Split in dataloader error.')

<<<<<<< HEAD
            # execute test: _execute_test_single_label, _execute_test_multi_label, _execute_test_deepsurv
            _train_acc, _val_acc, _test_acc, _df_result = _execute_test(_split, _dataloader)
            # merge result of test
            train_acc += _train_acc
            val_acc += _val_acc
            test_acc += _test_acc
            df_result = pd.concat([df_result, _df_result], ignore_index=True)

=======
            # Reagrd internal label as label
            for i, (ids, raw_labels, labels, inputs_values_normed, images, splits) in enumerate(dataloader):
                if (mlp is not None) and (cnn is None):
                # When MLP only
                    inputs_values_normed = inputs_values_normed.to(device)
                    labels = labels.to(device)
                    outputs = model(inputs_values_normed)

                elif (mlp is None) and (cnn is not None):
                # When CNN only
                    images = images.to(device)
                    labels = labels.to(device)
                    outputs = model(images)

                else: # elif not(mlp is None) and not(cnn is None):
                # When MLP+CNN
                    inputs_values_normed = inputs_values_normed.to(device)
                    images = images.to(device)
                    labels = labels.to(device)
                    outputs = model(inputs_values_normed, images)

                likelihood = outputs   # No softmax

                if task == 'classification':
                    _, preds = torch.max(outputs, 1)
                    split_acc = (torch.sum(preds == labels.data)).item()
                    if split == 'train':
                        train_acc += split_acc
                    elif split == 'val':
                        val_acc += split_acc
                    elif split == 'test':
                        test_acc += split_acc
                else:
                    pass

                labels = labels.to('cpu').detach().numpy().copy()
                likelihood = likelihood.to('cpu').detach().numpy().copy()

                raw_label_name = list(column_pred_names_in_label_dict.keys())[0]
                df_id = pd.DataFrame({id_column: ids})
                df_split = pd.DataFrame({split_column: splits})
                df_raw_label = pd.DataFrame({raw_label_name: raw_labels})
                df_likelihood = pd.DataFrame(likelihood, columns=column_pred_names_in_label_dict[raw_label_name])
                df_tmp = pd.concat([df_id, df_raw_label, df_likelihood, df_split], axis=1)
                df_result = pd.concat([df_result, df_tmp], ignore_index=True)
>>>>>>> 14b70aa1
    return train_acc, val_acc, test_acc, df_result

def _execute_test_single_label(split:str, dataloader:Dataset) -> Tuple[float, float, pd.DataFrame]:
    train_acc = 0.0
    val_acc = 0.0
    test_acc = 0.0
    df_result = pd.DataFrame([])

<<<<<<< HEAD
    for i, (ids, raw_outputs, labels, inputs_values_normed, images, splits) in enumerate(dataloader):
        outputs = predict_by_model(model, hasMLP, hasCNN, device, inputs_values_normed, images)

        likelihood_ratio = outputs   # No softmax
=======
def execute_test_multi_label(task, mlp, cnn, device, id_column, split_column, train_loader, val_loader, test_loader, model, column_pred_names_in_label_dict):
    model.eval()
    with torch.no_grad():
        train_acc = 0
        val_acc = 0
        test_acc = 0
        df_result = pd.DataFrame([])
>>>>>>> 14b70aa1

        if task == 'classification':
            _, preds = torch.max(outputs, 1)
            split_acc = (torch.sum(preds == labels.data)).item()
            if split == 'train':
                train_acc += split_acc
            elif split == 'val':
                val_acc += split_acc
            elif split == 'test':
                test_acc += split_acc
        else:
            pass

        labels = labels.to('cpu').detach().numpy().copy()
        likelihood_ratio = likelihood_ratio.to('cpu').detach().numpy().copy()

        output_name = output_list[0]
        df_id = pd.DataFrame({id_column: ids})
        df_split = pd.DataFrame({split_column: splits})
        df_raw_output = pd.DataFrame({output_name: raw_outputs})
        df_likelihood = pd.DataFrame(likelihood_ratio, columns=column_output_class_names_dict[output_name])
        df_tmp = pd.concat([df_id, df_raw_output, df_likelihood, df_split], axis=1)
        df_result = pd.concat([df_result, df_tmp], ignore_index=True)

    return train_acc, val_acc, test_acc, df_result

def _execute_test_multi_label(split:str, dataloader:Dataset) -> Tuple[float, float, pd.DataFrame]:
    train_acc = 0.0
    val_acc = 0.0
    test_acc = 0.0
    df_result = pd.DataFrame([])

    for i, (ids, raw_outputs_dict, labels_dict, inputs_values_normed, images, splits) in enumerate(dataloader):
        outputs = predict_by_model(model, hasMLP, hasCNN, device, inputs_values_normed, images)

        likelihood_multi = {}
        preds_multi = {}
        labels_multi = {label_name: labels.to(device) for label_name, labels in labels_dict.items()}
        for label_name, labels in labels_multi.items():
            likelihood_multi[label_name] = get_layer_output(outputs, label_name)   # No softmax
            if task == 'classification':
                preds_multi[label_name] = torch.max(likelihood_multi[label_name], 1)[1]
                split_acc_label_name = torch.sum(preds_multi[label_name] == labels.data).item()
                if split == 'train':
                    train_acc += split_acc_label_name
                elif split == 'val':
                    val_acc += split_acc_label_name
                elif split == 'test':
                    test_acc += split_acc_label_name
            else:
                pass

        labels_multi = {label_name: label.to('cpu').detach().numpy().copy() for label_name, label in labels_multi.items()}
        likelihood_multi = {label_name: likelihood.to('cpu').detach().numpy().copy() for label_name, likelihood in likelihood_multi.items()}

        df_id = pd.DataFrame({id_column: ids})
        df_split = pd.DataFrame({split_column: splits})
        df_likelihood_tmp = pd.DataFrame([])
        for output_name, class_label_names in column_output_class_names_dict.items():
            label_name = 'label_' + output_name
            df_raw_output = pd.DataFrame(raw_outputs_dict[output_name], columns=[output_name])
            df_likelihood = pd.DataFrame(likelihood_multi[label_name], columns=class_label_names)
            df_likelihood_tmp = pd.concat([df_likelihood_tmp, df_raw_output, df_likelihood], axis=1)

        df_tmp = pd.concat([df_id, df_likelihood_tmp, df_split], axis=1)
        df_result = pd.concat([df_result, df_tmp], ignore_index=True)

<<<<<<< HEAD
=======
            # Reagrd internal label as label
            for i, (ids, raw_labels_dict, labels_dict, inputs_values_normed, images, splits) in enumerate(dataloader):
                if (mlp is not None) and (cnn is None):
                # When MLP only
                    inputs_values_normed = inputs_values_normed.to(device)
                    labels_multi = {label_name: labels.to(device) for label_name, labels in labels_dict.items()}
                    outputs = model(inputs_values_normed)

                elif (mlp is None) and (cnn is not None):
                # When CNN only
                    images = images.to(device)
                    labels_multi = {label_name: labels.to(device) for label_name, labels in labels_dict.items()}
                    outputs = model(images)

                else: # elif not(mlp is None) and not(cnn is None):
                # When MLP+CNN
                    inputs_values_normed = inputs_values_normed.to(device)
                    images = images.to(device)
                    labels_multi = {label_name: labels.to(device) for label_name, labels in labels_dict.items()}
                    outputs = model(inputs_values_normed, images)

                likelihood_multi = {}
                preds_multi = {}
                for label_name, labels in labels_multi.items():
                    likelihood_multi[label_name] = get_layer_output(outputs, label_name)   # No softmax
                    if task == 'classification':
                        preds_multi[label_name] = torch.max(likelihood_multi[label_name], 1)[1]
                        split_acc_label_name = torch.sum(preds_multi[label_name] == labels.data).item()
                        if split == 'train':
                            train_acc += split_acc_label_name
                        elif split == 'val':
                            val_acc += split_acc_label_name
                        elif split == 'test':
                            test_acc += split_acc_label_name
                    else:
                        pass

                labels_multi = {label_name: label.to('cpu').detach().numpy().copy() for label_name, label in labels_multi.items()}
                likelihood_multi = {label_name: likelihood.to('cpu').detach().numpy().copy() for label_name, likelihood in likelihood_multi.items()}

                df_id = pd.DataFrame({id_column: ids})
                df_split = pd.DataFrame({split_column: splits})
                df_likelihood_tmp = pd.DataFrame([])
                for label_name in likelihood_multi.keys():
                    raw_label_name = label_name.split('_', 1)[-1]                                                                         # internal_label_XXX -> label_XXX
                    df_raw_label = pd.DataFrame(raw_labels_dict[raw_label_name], columns=[raw_label_name])
                    df_likelihood = pd.DataFrame(likelihood_multi[label_name], columns=column_pred_names_in_label_dict[raw_label_name])   # pred_names = [pred_XXX_A, pred_XXX_B, pred_XXX_C]
                    df_likelihood_tmp = pd.concat([df_likelihood_tmp, df_raw_label, df_likelihood], axis=1)

                df_tmp = pd.concat([df_id, df_likelihood_tmp, df_split], axis=1)
                df_result = pd.concat([df_result, df_tmp], ignore_index=True)
>>>>>>> 14b70aa1
    return train_acc, val_acc, test_acc, df_result

def _execute_test_deepsurv(_, dataloader:Dataset) -> Tuple[float, float, pd.DataFrame]:
    train_acc = 0.0 # dummy value: not use in deepsurv
    val_acc = 0.0 # dummy value: not use in deepsurv
    test_acc = 0.0 # dummy value: not use in deepsurv
    df_result = pd.DataFrame([])

    for i, (ids, raw_outputs, labels, periods, inputs_values_normed, images, splits) in enumerate(dataloader):
        outputs = predict_by_model(model, hasMLP, hasCNN, device, inputs_values_normed, images)

        likelihood_ratio = outputs   # No softmax
        labels = labels.to('cpu').detach().numpy().copy()
        periods = periods.to('cpu').detach().numpy().copy()
        likelihood_ratio = likelihood_ratio.to('cpu').detach().numpy().copy()

        output_name = output_list[0]
        label_name = label_list[0]
        df_id = pd.DataFrame({id_column: ids})
        df_split = pd.DataFrame({split_column: splits})
        df_raw_output = pd.DataFrame({output_name: raw_outputs})
        df_label = pd.DataFrame({label_name: labels}, dtype=int)
        df_likelihood = pd.DataFrame(likelihood_ratio, columns=column_output_class_names_dict[output_name])
        df_period = pd.DataFrame({period_column: periods})
        df_tmp = pd.concat([df_id, df_raw_output, df_label, df_period, df_likelihood, df_split], axis=1)
        df_result = pd.concat([df_result, df_tmp], ignore_index=True)

<<<<<<< HEAD
    return train_acc, val_acc, test_acc, df_result
=======
def execute_test_deepsurv(mlp, cnn, device, id_column, split_column, period_column, train_loader, val_loader, test_loader, model, column_pred_names_in_label_dict):
    model.eval()
    with torch.no_grad():
        df_result = pd.DataFrame([])
>>>>>>> 14b70aa1

if __name__=="__main__":
    # Inference
    print('Inference started...')
    train_total = len(train_loader.dataset)
    val_total = len(val_loader.dataset)
    test_total = len(test_loader.dataset)
    print(f"train_data = {train_total}")
    print(f" val_data = {val_total}")
    print(f"test_data = {test_total}")

<<<<<<< HEAD
    train_acc, val_acc, test_acc, df_result = execute()

    if task == 'classification':
        train_acc = (train_acc / (train_total * len(label_list))) * 100
        val_acc = (val_acc / (val_total * len(label_list))) * 100
        test_acc = (test_acc / (test_total * len(label_list))) * 100
        print(f"train: Inference_accuracy: {train_acc:.4f} %")
        print(f"  val: Inference_accuracy: {val_acc:.4f} %")
        print(f" test: Inference_accuracy: {test_acc:.4f} %")
    else:
        # When regresson or deepsurv
        pass
    print('Inference finished!')

    # Save likelohood
    likelihood_path = os.path.join(datetime_dir, nervusenv.csv_likelihood)
    df_result.to_csv(likelihood_path, index=False)
=======
            # Reagrd internal label as label
            for i, (ids, raw_labels, labels, periods, inputs_values_normed, images, splits) in enumerate(dataloader):
                if (mlp is not None) and (cnn is None):
                # When MLP only
                    inputs_values_normed = inputs_values_normed.to(device)
                    outputs = model(inputs_values_normed)

                elif (mlp is None) and (cnn is not None):
                # When CNN only
                    images = images.to(device)
                    outputs = model(images)

                else: # elif not(mlp is None) and not(cnn is None):
                # When MLP+CNN
                    inputs_values_normed = inputs_values_normed.to(device)
                    images = images.to(device)
                    outputs = model(inputs_values_normed, images)

                likelihood = outputs   # No softmax
                labels = labels.to('cpu').detach().numpy().copy()
                periods = periods.to('cpu').detach().numpy().copy()
                likelihood = likelihood.to('cpu').detach().numpy().copy()

                raw_label_name = list(column_pred_names_in_label_dict.keys())[0]
                df_id = pd.DataFrame({id_column: ids})
                df_split = pd.DataFrame({split_column: splits})
                df_raw_label = pd.DataFrame({raw_label_name: raw_labels})
                label_name = sp.prefix_internal_label + raw_label_name.replace(sp.prefix_raw_label, '')           # label_XXX -> internal_label_XXX
                df_label = pd.DataFrame({label_name: labels}, dtype=int)                                          # Needed to calculate c-index
                df_likelihood = pd.DataFrame(likelihood, columns=column_pred_names_in_label_dict[raw_label_name])
                df_period = pd.DataFrame({period_column: periods})
                df_tmp = pd.concat([df_id, df_raw_label, df_label, df_period, df_likelihood, df_split], axis=1)
                df_result = pd.concat([df_result, df_tmp], ignore_index=True)
    return df_result


# Inference
print('Inference started...')
train_total = len(train_loader.dataset)
val_total = len(val_loader.dataset)
test_total = len(test_loader.dataset)
print(f"train_data = {train_total}")
print(f"  val_data = {val_total}")
print(f" test_data = {test_total}")
if task == 'deepsurv':
    df_result = execute_test_deepsurv(mlp, cnn, device, sp.id_column, sp.split_column, sp.period_column, train_loader, val_loader, test_loader, model, column_pred_names_in_label_dict)
else:
# When classification or regression
    if len(label_list) > 1:
        # Multi-label outputs
        train_acc, val_acc, test_acc, df_result = execute_test_multi_label(task, mlp, cnn, device, sp.id_column, sp.split_column, train_loader, val_loader, test_loader, model, column_pred_names_in_label_dict)
    else:
        # Single-label output
        train_acc, val_acc, test_acc, df_result = execute_test_single_label(task, mlp, cnn, device, sp.id_column, sp.split_column, train_loader, val_loader, test_loader, model, column_pred_names_in_label_dict)

if task == 'classification':
    train_acc = (train_acc / (train_total * len(label_list))) * 100
    val_acc = (val_acc / (val_total * len(label_list))) * 100
    test_acc = (test_acc / (test_total * len(label_list))) * 100
    print(f"train: Inference_accuracy: {train_acc:.4f} %")
    print(f"  val: Inference_accuracy: {val_acc:.4f} %")
    print(f" test: Inference_accuracy: {test_acc:.4f} %")
else:
    # When regresson or deepsurv
    pass
print('Inference finished!')

# Save likelohood
likelihood_path = os.path.join(datetime_dir, nervusenv.csv_likelihood)
df_result.to_csv(likelihood_path, index=False)
>>>>>>> 14b70aa1
<|MERGE_RESOLUTION|>--- conflicted
+++ resolved
@@ -28,27 +28,23 @@
 sp = SplitProvider(os.path.join(nervusenv.splits_dir, train_parameters['csv_name']), task)
 label_list = sp.internal_label_list   # Reagrd internal label as label
 
-
 # Align option for test only
 test_weight = os.path.join(datetime_dir, nervusenv.weight)
 test_batch_size = args['test_batch_size']                       # Default: 64  No exixt in train_opt
 train_parameters['preprocess'] = 'no'                           # MUST: Stop augmentaion, No need when test
 train_parameters['normalize_image'] = args['normalize_image']   # Default: 'yes'
 
-<<<<<<< HEAD
 ## bool of using neural network
 hasMLP = mlp is not None
 hasCNN = cnn is not None
-=======
->>>>>>> 14b70aa1
 
 ## choose dataloader and function to execute test
 if task == 'deepsurv':
     from dataloader.dataloader_deepsurv import *
-<<<<<<< HEAD
     def _execute_test(*args):
         return _execute_test_deepsurv(*args)
-else: # classification or regression
+else:
+    # when classification or regression
     if len(label_list) > 1:
         # Multi-label outputs
         from dataloader.dataloader_multi import *
@@ -60,39 +56,20 @@
         def _execute_test(*args):
             return _execute_test_single_label(*args)
 
-train_loader = dataloader_mlp_cnn(train_parameters, csv_dict, image_dir, split_list=['train'], batch_size=test_batch_size, sampler='no')
-val_loader = dataloader_mlp_cnn(train_parameters, csv_dict, image_dir, split_list=['val'], batch_size=test_batch_size, sampler='no')
-test_loader = dataloader_mlp_cnn(train_parameters, csv_dict, image_dir, split_list=['test'], batch_size=test_batch_size, sampler='no')
-=======
-else:
-    # when classification or regression
-    if len(label_list) > 1:
-        from dataloader.dataloader_multi import *
-    else:
-        from dataloader.dataloader import *
 train_loader = dataloader_mlp_cnn(train_parameters, sp, image_dir, split_list=['train'], batch_size=test_batch_size, sampler='no')
 val_loader = dataloader_mlp_cnn(train_parameters, sp, image_dir, split_list=['val'], batch_size=test_batch_size, sampler='no')
 test_loader = dataloader_mlp_cnn(train_parameters, sp, image_dir, split_list=['test'], batch_size=test_batch_size, sampler='no')
->>>>>>> 14b70aa1
 
 # Configure of model
 model = create_mlp_cnn(mlp, cnn, sp.num_inputs, sp.num_classes_in_internal_label, gpu_ids=gpu_ids)
 weight = torch.load(test_weight)
 model.load_state_dict(weight)
 
-<<<<<<< HEAD
 # Make column name of
-# {output_XXX: {A:1, B:2, C:3}, ...} -> {output_XXX: [pred_XXX_A, pred_XXX_B, pred_XXX_C], ...}
-column_output_class_names_dict = {}
-for output_name, class_label_dict in output_class_label.items():
-    column_class_label_names = []
-=======
-# Make column name of 
 # {label_XXX: {A:1, B:2, C:3}, ...} -> {label_XXX: [pred_label_XXX_A, pred_label_XXX_B, pred_label_XXX_C], ...}
 column_pred_names_in_label_dict = {}
 for raw_label_name, class_dict in sp.class_name_in_raw_label.items():
     pred_names = []
->>>>>>> 14b70aa1
     if task == 'classification':
         for class_name in class_dict.keys():
             pred_names.append('pred_' + raw_label_name + '_' + str(class_name))
@@ -101,12 +78,7 @@
         pred_names.append('pred_' + raw_label_name)
     column_pred_names_in_label_dict[raw_label_name] = pred_names
 
-<<<<<<< HEAD
 def execute():
-=======
-
-def execute_test_single_label(task, mlp, cnn, device, id_column, split_column, train_loader, val_loader, test_loader, model, column_pred_names_in_label_dict):
->>>>>>> 14b70aa1
     model.eval()
     with torch.no_grad():
         train_acc = 0.0
@@ -124,7 +96,6 @@
             else: #
                 print('Split in dataloader error.')
 
-<<<<<<< HEAD
             # execute test: _execute_test_single_label, _execute_test_multi_label, _execute_test_deepsurv
             _train_acc, _val_acc, _test_acc, _df_result = _execute_test(_split, _dataloader)
             # merge result of test
@@ -133,53 +104,6 @@
             test_acc += _test_acc
             df_result = pd.concat([df_result, _df_result], ignore_index=True)
 
-=======
-            # Reagrd internal label as label
-            for i, (ids, raw_labels, labels, inputs_values_normed, images, splits) in enumerate(dataloader):
-                if (mlp is not None) and (cnn is None):
-                # When MLP only
-                    inputs_values_normed = inputs_values_normed.to(device)
-                    labels = labels.to(device)
-                    outputs = model(inputs_values_normed)
-
-                elif (mlp is None) and (cnn is not None):
-                # When CNN only
-                    images = images.to(device)
-                    labels = labels.to(device)
-                    outputs = model(images)
-
-                else: # elif not(mlp is None) and not(cnn is None):
-                # When MLP+CNN
-                    inputs_values_normed = inputs_values_normed.to(device)
-                    images = images.to(device)
-                    labels = labels.to(device)
-                    outputs = model(inputs_values_normed, images)
-
-                likelihood = outputs   # No softmax
-
-                if task == 'classification':
-                    _, preds = torch.max(outputs, 1)
-                    split_acc = (torch.sum(preds == labels.data)).item()
-                    if split == 'train':
-                        train_acc += split_acc
-                    elif split == 'val':
-                        val_acc += split_acc
-                    elif split == 'test':
-                        test_acc += split_acc
-                else:
-                    pass
-
-                labels = labels.to('cpu').detach().numpy().copy()
-                likelihood = likelihood.to('cpu').detach().numpy().copy()
-
-                raw_label_name = list(column_pred_names_in_label_dict.keys())[0]
-                df_id = pd.DataFrame({id_column: ids})
-                df_split = pd.DataFrame({split_column: splits})
-                df_raw_label = pd.DataFrame({raw_label_name: raw_labels})
-                df_likelihood = pd.DataFrame(likelihood, columns=column_pred_names_in_label_dict[raw_label_name])
-                df_tmp = pd.concat([df_id, df_raw_label, df_likelihood, df_split], axis=1)
-                df_result = pd.concat([df_result, df_tmp], ignore_index=True)
->>>>>>> 14b70aa1
     return train_acc, val_acc, test_acc, df_result
 
 def _execute_test_single_label(split:str, dataloader:Dataset) -> Tuple[float, float, pd.DataFrame]:
@@ -188,20 +112,11 @@
     test_acc = 0.0
     df_result = pd.DataFrame([])
 
-<<<<<<< HEAD
-    for i, (ids, raw_outputs, labels, inputs_values_normed, images, splits) in enumerate(dataloader):
+    # Reagrd internal label as label
+    for i, (ids, raw_labels, labels, inputs_values_normed, images, splits) in enumerate(dataloader):
         outputs = predict_by_model(model, hasMLP, hasCNN, device, inputs_values_normed, images)
 
-        likelihood_ratio = outputs   # No softmax
-=======
-def execute_test_multi_label(task, mlp, cnn, device, id_column, split_column, train_loader, val_loader, test_loader, model, column_pred_names_in_label_dict):
-    model.eval()
-    with torch.no_grad():
-        train_acc = 0
-        val_acc = 0
-        test_acc = 0
-        df_result = pd.DataFrame([])
->>>>>>> 14b70aa1
+        likelihood = outputs   # No softmax
 
         if task == 'classification':
             _, preds = torch.max(outputs, 1)
@@ -216,14 +131,14 @@
             pass
 
         labels = labels.to('cpu').detach().numpy().copy()
-        likelihood_ratio = likelihood_ratio.to('cpu').detach().numpy().copy()
-
-        output_name = output_list[0]
-        df_id = pd.DataFrame({id_column: ids})
-        df_split = pd.DataFrame({split_column: splits})
-        df_raw_output = pd.DataFrame({output_name: raw_outputs})
-        df_likelihood = pd.DataFrame(likelihood_ratio, columns=column_output_class_names_dict[output_name])
-        df_tmp = pd.concat([df_id, df_raw_output, df_likelihood, df_split], axis=1)
+        likelihood = likelihood.to('cpu').detach().numpy().copy()
+
+        raw_label_name = list(column_pred_names_in_label_dict.keys())[0]
+        df_id = pd.DataFrame({sp.id_column: ids})
+        df_split = pd.DataFrame({sp.split_column: splits})
+        df_raw_label = pd.DataFrame({raw_label_name: raw_labels})
+        df_likelihood = pd.DataFrame(likelihood, columns=column_pred_names_in_label_dict[raw_label_name])
+        df_tmp = pd.concat([df_id, df_raw_label, df_likelihood, df_split], axis=1)
         df_result = pd.concat([df_result, df_tmp], ignore_index=True)
 
     return train_acc, val_acc, test_acc, df_result
@@ -234,7 +149,8 @@
     test_acc = 0.0
     df_result = pd.DataFrame([])
 
-    for i, (ids, raw_outputs_dict, labels_dict, inputs_values_normed, images, splits) in enumerate(dataloader):
+    # Reagrd internal label as label
+    for i, (ids, raw_labels_dict, labels_dict, inputs_values_normed, images, splits) in enumerate(dataloader):
         outputs = predict_by_model(model, hasMLP, hasCNN, device, inputs_values_normed, images)
 
         likelihood_multi = {}
@@ -257,72 +173,18 @@
         labels_multi = {label_name: label.to('cpu').detach().numpy().copy() for label_name, label in labels_multi.items()}
         likelihood_multi = {label_name: likelihood.to('cpu').detach().numpy().copy() for label_name, likelihood in likelihood_multi.items()}
 
-        df_id = pd.DataFrame({id_column: ids})
-        df_split = pd.DataFrame({split_column: splits})
+        df_id = pd.DataFrame({sp.id_column: ids})
+        df_split = pd.DataFrame({sp.split_column: splits})
         df_likelihood_tmp = pd.DataFrame([])
-        for output_name, class_label_names in column_output_class_names_dict.items():
-            label_name = 'label_' + output_name
-            df_raw_output = pd.DataFrame(raw_outputs_dict[output_name], columns=[output_name])
-            df_likelihood = pd.DataFrame(likelihood_multi[label_name], columns=class_label_names)
-            df_likelihood_tmp = pd.concat([df_likelihood_tmp, df_raw_output, df_likelihood], axis=1)
+        for label_name in likelihood_multi.keys():
+            raw_label_name = label_name.split('_', 1)[-1]                                                                         # internal_label_XXX -> label_XXX
+            df_raw_label = pd.DataFrame(raw_labels_dict[raw_label_name], columns=[raw_label_name])
+            df_likelihood = pd.DataFrame(likelihood_multi[label_name], columns=column_pred_names_in_label_dict[raw_label_name])   # pred_names = [pred_XXX_A, pred_XXX_B, pred_XXX_C]
+            df_likelihood_tmp = pd.concat([df_likelihood_tmp, df_raw_label, df_likelihood], axis=1)
 
         df_tmp = pd.concat([df_id, df_likelihood_tmp, df_split], axis=1)
         df_result = pd.concat([df_result, df_tmp], ignore_index=True)
 
-<<<<<<< HEAD
-=======
-            # Reagrd internal label as label
-            for i, (ids, raw_labels_dict, labels_dict, inputs_values_normed, images, splits) in enumerate(dataloader):
-                if (mlp is not None) and (cnn is None):
-                # When MLP only
-                    inputs_values_normed = inputs_values_normed.to(device)
-                    labels_multi = {label_name: labels.to(device) for label_name, labels in labels_dict.items()}
-                    outputs = model(inputs_values_normed)
-
-                elif (mlp is None) and (cnn is not None):
-                # When CNN only
-                    images = images.to(device)
-                    labels_multi = {label_name: labels.to(device) for label_name, labels in labels_dict.items()}
-                    outputs = model(images)
-
-                else: # elif not(mlp is None) and not(cnn is None):
-                # When MLP+CNN
-                    inputs_values_normed = inputs_values_normed.to(device)
-                    images = images.to(device)
-                    labels_multi = {label_name: labels.to(device) for label_name, labels in labels_dict.items()}
-                    outputs = model(inputs_values_normed, images)
-
-                likelihood_multi = {}
-                preds_multi = {}
-                for label_name, labels in labels_multi.items():
-                    likelihood_multi[label_name] = get_layer_output(outputs, label_name)   # No softmax
-                    if task == 'classification':
-                        preds_multi[label_name] = torch.max(likelihood_multi[label_name], 1)[1]
-                        split_acc_label_name = torch.sum(preds_multi[label_name] == labels.data).item()
-                        if split == 'train':
-                            train_acc += split_acc_label_name
-                        elif split == 'val':
-                            val_acc += split_acc_label_name
-                        elif split == 'test':
-                            test_acc += split_acc_label_name
-                    else:
-                        pass
-
-                labels_multi = {label_name: label.to('cpu').detach().numpy().copy() for label_name, label in labels_multi.items()}
-                likelihood_multi = {label_name: likelihood.to('cpu').detach().numpy().copy() for label_name, likelihood in likelihood_multi.items()}
-
-                df_id = pd.DataFrame({id_column: ids})
-                df_split = pd.DataFrame({split_column: splits})
-                df_likelihood_tmp = pd.DataFrame([])
-                for label_name in likelihood_multi.keys():
-                    raw_label_name = label_name.split('_', 1)[-1]                                                                         # internal_label_XXX -> label_XXX
-                    df_raw_label = pd.DataFrame(raw_labels_dict[raw_label_name], columns=[raw_label_name])
-                    df_likelihood = pd.DataFrame(likelihood_multi[label_name], columns=column_pred_names_in_label_dict[raw_label_name])   # pred_names = [pred_XXX_A, pred_XXX_B, pred_XXX_C]
-                    df_likelihood_tmp = pd.concat([df_likelihood_tmp, df_raw_label, df_likelihood], axis=1)
-
-                df_tmp = pd.concat([df_id, df_likelihood_tmp, df_split], axis=1)
-                df_result = pd.concat([df_result, df_tmp], ignore_index=True)
->>>>>>> 14b70aa1
     return train_acc, val_acc, test_acc, df_result
 
 def _execute_test_deepsurv(_, dataloader:Dataset) -> Tuple[float, float, pd.DataFrame]:
@@ -331,33 +193,27 @@
     test_acc = 0.0 # dummy value: not use in deepsurv
     df_result = pd.DataFrame([])
 
-    for i, (ids, raw_outputs, labels, periods, inputs_values_normed, images, splits) in enumerate(dataloader):
+    # Reagrd internal label as label
+    for i, (ids, raw_labels, labels, periods, inputs_values_normed, images, splits) in enumerate(dataloader):
         outputs = predict_by_model(model, hasMLP, hasCNN, device, inputs_values_normed, images)
 
-        likelihood_ratio = outputs   # No softmax
+        likelihood = outputs   # No softmax
         labels = labels.to('cpu').detach().numpy().copy()
         periods = periods.to('cpu').detach().numpy().copy()
-        likelihood_ratio = likelihood_ratio.to('cpu').detach().numpy().copy()
-
-        output_name = output_list[0]
-        label_name = label_list[0]
-        df_id = pd.DataFrame({id_column: ids})
-        df_split = pd.DataFrame({split_column: splits})
-        df_raw_output = pd.DataFrame({output_name: raw_outputs})
-        df_label = pd.DataFrame({label_name: labels}, dtype=int)
-        df_likelihood = pd.DataFrame(likelihood_ratio, columns=column_output_class_names_dict[output_name])
-        df_period = pd.DataFrame({period_column: periods})
-        df_tmp = pd.concat([df_id, df_raw_output, df_label, df_period, df_likelihood, df_split], axis=1)
+        likelihood = likelihood.to('cpu').detach().numpy().copy()
+
+        raw_label_name = list(column_pred_names_in_label_dict.keys())[0]
+        df_id = pd.DataFrame({sp.id_column: ids})
+        df_split = pd.DataFrame({sp.split_column: splits})
+        df_raw_label = pd.DataFrame({raw_label_name: raw_labels})
+        label_name = sp.prefix_internal_label + raw_label_name.replace(sp.prefix_raw_label, '')           # label_XXX -> internal_label_XXX
+        df_label = pd.DataFrame({label_name: labels}, dtype=int)                                          # Needed to calculate c-index
+        df_likelihood = pd.DataFrame(likelihood, columns=column_pred_names_in_label_dict[raw_label_name])
+        df_period = pd.DataFrame({sp.period_column: periods})
+        df_tmp = pd.concat([df_id, df_raw_label, df_label, df_period, df_likelihood, df_split], axis=1)
         df_result = pd.concat([df_result, df_tmp], ignore_index=True)
 
-<<<<<<< HEAD
-    return train_acc, val_acc, test_acc, df_result
-=======
-def execute_test_deepsurv(mlp, cnn, device, id_column, split_column, period_column, train_loader, val_loader, test_loader, model, column_pred_names_in_label_dict):
-    model.eval()
-    with torch.no_grad():
-        df_result = pd.DataFrame([])
->>>>>>> 14b70aa1
+    return train_acc, val_acc, test_acc, df_result
 
 if __name__=="__main__":
     # Inference
@@ -366,10 +222,9 @@
     val_total = len(val_loader.dataset)
     test_total = len(test_loader.dataset)
     print(f"train_data = {train_total}")
-    print(f" val_data = {val_total}")
-    print(f"test_data = {test_total}")
-
-<<<<<<< HEAD
+    print(f"  val_data = {val_total}")
+    print(f" test_data = {test_total}")
+
     train_acc, val_acc, test_acc, df_result = execute()
 
     if task == 'classification':
@@ -386,76 +241,4 @@
 
     # Save likelohood
     likelihood_path = os.path.join(datetime_dir, nervusenv.csv_likelihood)
-    df_result.to_csv(likelihood_path, index=False)
-=======
-            # Reagrd internal label as label
-            for i, (ids, raw_labels, labels, periods, inputs_values_normed, images, splits) in enumerate(dataloader):
-                if (mlp is not None) and (cnn is None):
-                # When MLP only
-                    inputs_values_normed = inputs_values_normed.to(device)
-                    outputs = model(inputs_values_normed)
-
-                elif (mlp is None) and (cnn is not None):
-                # When CNN only
-                    images = images.to(device)
-                    outputs = model(images)
-
-                else: # elif not(mlp is None) and not(cnn is None):
-                # When MLP+CNN
-                    inputs_values_normed = inputs_values_normed.to(device)
-                    images = images.to(device)
-                    outputs = model(inputs_values_normed, images)
-
-                likelihood = outputs   # No softmax
-                labels = labels.to('cpu').detach().numpy().copy()
-                periods = periods.to('cpu').detach().numpy().copy()
-                likelihood = likelihood.to('cpu').detach().numpy().copy()
-
-                raw_label_name = list(column_pred_names_in_label_dict.keys())[0]
-                df_id = pd.DataFrame({id_column: ids})
-                df_split = pd.DataFrame({split_column: splits})
-                df_raw_label = pd.DataFrame({raw_label_name: raw_labels})
-                label_name = sp.prefix_internal_label + raw_label_name.replace(sp.prefix_raw_label, '')           # label_XXX -> internal_label_XXX
-                df_label = pd.DataFrame({label_name: labels}, dtype=int)                                          # Needed to calculate c-index
-                df_likelihood = pd.DataFrame(likelihood, columns=column_pred_names_in_label_dict[raw_label_name])
-                df_period = pd.DataFrame({period_column: periods})
-                df_tmp = pd.concat([df_id, df_raw_label, df_label, df_period, df_likelihood, df_split], axis=1)
-                df_result = pd.concat([df_result, df_tmp], ignore_index=True)
-    return df_result
-
-
-# Inference
-print('Inference started...')
-train_total = len(train_loader.dataset)
-val_total = len(val_loader.dataset)
-test_total = len(test_loader.dataset)
-print(f"train_data = {train_total}")
-print(f"  val_data = {val_total}")
-print(f" test_data = {test_total}")
-if task == 'deepsurv':
-    df_result = execute_test_deepsurv(mlp, cnn, device, sp.id_column, sp.split_column, sp.period_column, train_loader, val_loader, test_loader, model, column_pred_names_in_label_dict)
-else:
-# When classification or regression
-    if len(label_list) > 1:
-        # Multi-label outputs
-        train_acc, val_acc, test_acc, df_result = execute_test_multi_label(task, mlp, cnn, device, sp.id_column, sp.split_column, train_loader, val_loader, test_loader, model, column_pred_names_in_label_dict)
-    else:
-        # Single-label output
-        train_acc, val_acc, test_acc, df_result = execute_test_single_label(task, mlp, cnn, device, sp.id_column, sp.split_column, train_loader, val_loader, test_loader, model, column_pred_names_in_label_dict)
-
-if task == 'classification':
-    train_acc = (train_acc / (train_total * len(label_list))) * 100
-    val_acc = (val_acc / (val_total * len(label_list))) * 100
-    test_acc = (test_acc / (test_total * len(label_list))) * 100
-    print(f"train: Inference_accuracy: {train_acc:.4f} %")
-    print(f"  val: Inference_accuracy: {val_acc:.4f} %")
-    print(f" test: Inference_accuracy: {test_acc:.4f} %")
-else:
-    # When regresson or deepsurv
-    pass
-print('Inference finished!')
-
-# Save likelohood
-likelihood_path = os.path.join(datetime_dir, nervusenv.csv_likelihood)
-df_result.to_csv(likelihood_path, index=False)
->>>>>>> 14b70aa1
+    df_result.to_csv(likelihood_path, index=False)