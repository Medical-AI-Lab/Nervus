--- conflicted
+++ resolved
@@ -43,38 +43,22 @@
 
 ## choose dataloader and function to execute test
 if task == 'deepsurv':
-<<<<<<< HEAD
-    from dataloader.dataloader_deepsurv import *
+    dataset_handler = DeepSurvDataSet
     def _execute_test(*args):
         return _execute_test_deepsurv(*args)
 else:
-    # when classification or regression
-    if len(label_list) > 1:
-        # Multi-label outputs
-        from dataloader.dataloader_multi import *
+    if len(label_list) > 1: #multi
+        dataset_handler = MultiLabelDataSet
         def _execute_test(*args):
             return _execute_test_multi_label(*args)
-    else:
-        # Single-label output
-        from dataloader.dataloader import *
+    else: #single
+        dataset_handler = SingleLabelDataSet
         def _execute_test(*args):
             return _execute_test_single_label(*args)
-
-train_loader = dataloader_mlp_cnn(train_parameters, sp, image_dir, split_list=['train'], batch_size=test_batch_size, sampler='no')
-val_loader = dataloader_mlp_cnn(train_parameters, sp, image_dir, split_list=['val'], batch_size=test_batch_size, sampler='no')
-test_loader = dataloader_mlp_cnn(train_parameters, sp, image_dir, split_list=['test'], batch_size=test_batch_size, sampler='no')
-=======
-    dataset_handler = DeepSurvDataSet
-else:
-    if len(label_list) > 1: #multi
-        dataset_handler = MultiLabelDataSet
-    else: #single
-        dataset_handler = SingleLabelDataSet
 
 train_loader = dataset_handler.create_dataloader(train_parameters, sp, image_dir, split_list=['train'], batch_size=test_batch_size, sampler='no')
 val_loader = dataset_handler.create_dataloader(train_parameters, sp, image_dir, split_list=['val'], batch_size=test_batch_size, sampler='no')
 test_loader = dataset_handler.create_dataloader(train_parameters, sp, image_dir, split_list=['test'], batch_size=test_batch_size, sampler='no')
->>>>>>> 7d54af15
 
 # Configure of model
 model = create_mlp_cnn(mlp, cnn, sp.num_inputs, sp.num_classes_in_internal_label, gpu_ids=gpu_ids)
